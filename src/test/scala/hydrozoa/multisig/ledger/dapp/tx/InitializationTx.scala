--- conflicted
+++ resolved
@@ -198,11 +198,7 @@
                   val bytes = tx.tx.toCbor
                   given OriginalCborByteArray = OriginalCborByteArray(bytes)
 
-<<<<<<< HEAD
                   // println(HexUtil.encodeHexString(bytes))
-=======
-                  println(HexUtil.encodeHexString(bytes))
->>>>>>> fdd67646
 
                   (tx.tx == Cbor
                       .decode(bytes)
