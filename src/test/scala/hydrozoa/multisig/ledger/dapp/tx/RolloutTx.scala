--- conflicted
+++ resolved
@@ -1,6 +1,5 @@
 package hydrozoa.multisig.ledger.dapp.tx
 
-<<<<<<< HEAD
 import cats.data.NonEmptyVector
 import hydrozoa.multisig.ledger.dapp.script.multisig.HeadMultisigScript
 import hydrozoa.multisig.ledger.dapp.tx.Tx.Builder.Config
@@ -8,7 +7,6 @@
 import org.scalacheck.*
 import org.scalatest.funsuite.AnyFunSuite
 import org.scalatestplus.scalacheck.ScalaCheckPropertyChecks
-=======
 import hydrozoa.lib.tx.TransactionUnspentOutput
 import hydrozoa.multisig.ledger.dapp.utxo.RolloutUtxo
 import org.scalacheck.Prop.*
@@ -16,7 +14,6 @@
 import scalus.cardano.ledger.*
 import scalus.cardano.ledger.ArbitraryInstances.{*, given}
 import scalus.cardano.ledger.TransactionOutput.Babbage
->>>>>>> a3cc130d
 import test.*
 import test.Generators.Hydrozoa.*
 import test.Generators.Other as GenOther
@@ -46,15 +43,6 @@
           RolloutTx.Builder.Args.NotLast(payouts, rolloutSpentVal)
         )
 
-<<<<<<< HEAD
-    test("Build Last Rollout Tx") {
-        forAll(genLastBuilder) { (builder, args) =>
-            builder.partialResult(args) match
-                case Left(e)  => fail(e.toString)
-                case Right(_) => ()
-        }
-    }
-=======
     override def scalaCheckTestParameters: ScalaCheckTest.Parameters = {
         ScalaCheckTest.Parameters.default.withMinSuccessfulTests(1)
     }
@@ -105,5 +93,11 @@
     )
 
     property("Post-process last rollout tx partial result")(???)
->>>>>>> a3cc130d
+    test("Build Last Rollout Tx") {
+        forAll(genLastBuilder) { (builder, args) =>
+            builder.partialResult(args) match
+                case Left(e)  => fail(e.toString)
+                case Right(_) => ()
+        }
+    }
 }