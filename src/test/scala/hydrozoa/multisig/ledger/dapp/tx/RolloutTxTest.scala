package hydrozoa.multisig.ledger.dapp.tx
import hydrozoa.multisig.ledger.dapp.utxo.RolloutUtxo
import org.scalacheck.*
import org.scalacheck.Gen.Parameters
import org.scalacheck.rng.Seed
import org.scalatest.funsuite.AnyFunSuite
import org.scalatestplus.scalacheck.ScalaCheckPropertyChecks
import scalus.cardano.ledger.*
import scalus.cardano.ledger.ArbitraryInstances.given
import scalus.cardano.ledger.TransactionOutput.Babbage
import scalus.cardano.txbuilder.{TransactionUnspentOutput, addDummySignatures}
import test.*
import test.Generators.Hydrozoa.*
import test.Generators.Other as GenOther

class RolloutTxTest extends AnyFunSuite with ScalaCheckPropertyChecks {
    val genLastBuilder: Gen[(RolloutTx.Builder.Last, RolloutTx.Builder.Args.Last)] =
        for {
            config <- genTxConfig()
            genPayouts = genPayoutObligationL1(config.env.network)
            // We want to test small, medium, and large, so we do it with frequency
            payouts <- GenOther.nonEmptyVectorOfN(200, genPayouts)
            //                Gen.frequency(
            //                (1, GenOther.nonEmptyVectorOf(genPayouts)),
            //                (7, Gen.sized(size => GenOther.nonEmptyVectorOfN(size*3+1, genPayouts))),
            //                (2, Gen.sized(size => GenOther.nonEmptyVectorOfN(size*6+1, genPayouts))))
        } yield (
          RolloutTx.Builder.Last(config),
          RolloutTx.Builder.Args.Last(payouts)
        )
    val genNotLastBuilder: Gen[(RolloutTx.Builder.NotLast, RolloutTx.Builder.Args.NotLast)] =
        for {
            config <- genTxConfig()
            payouts <- GenOther.nonEmptyVectorOf(genPayoutObligationL1(config.env.network))
            rolloutSpentVal <- Arbitrary.arbitrary[Coin].map(Value(_))
        } yield (
          RolloutTx.Builder.NotLast(config),
          RolloutTx.Builder.Args.NotLast(payouts, rolloutSpentVal)
        )

    implicit override val generatorDrivenConfig: PropertyCheckConfiguration =
        PropertyCheckConfiguration(minSuccessful = 1)

    // FIXME: How to do this in ScalaTest?
    // override def scalaCheckInitialSeed = "espemfZrEC9vyjQ_8nzYe9Pikzd1423i2sM8_TQft9E="

    // ===================================
    // Last
    // ===================================
    test("Build Last Rollout Tx Partial Result") {
        {
            val gen = genLastBuilder.apply(Parameters.default, Seed.apply(3476397946951439811L)).get
            forAll(gen) { (builder, args) =>
                val pr = builder.partialResult(args)

                assert(pr.isRight, "Partial result didn't build successfully")

                val unsignedSize = pr.get.ctx.transaction.toCbor.length
                val withDummySigners = addDummySignatures(
                  pr.get.builder.config.headNativeScript.numSigners,
                  pr.get.ctx.transaction
                )
                val signedSize = withDummySigners.toCbor.length

                val maxSize = builder.config.env.protocolParams.maxTxSize
                assert(
                  signedSize <= maxSize,
                  "\n\t\tPartial result size with dummy signatures is too big: " +
                      s" unsigned size: $unsignedSize; signed size: $signedSize; max size: $maxSize"
                )
            }
        }
    }

    test("Complete Last Partial Result")({
        forAll(genLastBuilder)((builder, args) => {
            val res = for {
                pr <- builder.partialResult(args)
                txId = Arbitrary.arbitrary[TransactionHash].sample.get
                input = TransactionInput(txId, 0)
                output = Babbage(address = builder.config.headAddress, value = pr.inputValueNeeded)
                rolloutUtxo = RolloutUtxo(TransactionUnspentOutput(input, output))
                res <- pr.complete(rolloutUtxo)
            } yield res
            assert(res.isRight)
        })
    })

    // ===================================
    // Not Last
    // ===================================
    test("Build NotLast Partial Result")(
      forAll(genNotLastBuilder) { (builder, args) =>
          assert(builder.partialResult(args).isRight)
      }
    )

    ignore("Post-process last rollout tx partial result")(???)
<<<<<<< HEAD
    
=======

>>>>>>> 9d766557
    test("Build Last Rollout Tx") {
        forAll(genLastBuilder) { (builder, args) =>
            builder.partialResult(args) match
                case Left(e)  => fail(e.toString)
                case Right(_) => ()
        }
    }
}<|MERGE_RESOLUTION|>--- conflicted
+++ resolved
@@ -96,11 +96,7 @@
     )
 
     ignore("Post-process last rollout tx partial result")(???)
-<<<<<<< HEAD
-    
-=======
 
->>>>>>> 9d766557
     test("Build Last Rollout Tx") {
         forAll(genLastBuilder) { (builder, args) =>
             builder.partialResult(args) match
