--- conflicted
+++ resolved
@@ -5,10 +5,7 @@
 import hydrozoa.rulebased.ledger.dapp.script.plutus.{DisputeResolutionScript, RuleBasedTreasuryScript}
 import org.scalacheck.Prop.propBoolean
 import org.scalacheck.{Prop, Properties, Test}
-<<<<<<< HEAD
-=======
 import scalus.cardano.address.Network.Testnet
->>>>>>> d6a054ae
 import scalus.cardano.ledger.*
 import scalus.cardano.ledger.rules.{CardanoMutator, Context, State}
 import scalus.cardano.txbuilder.TransactionBuilder
@@ -32,20 +29,15 @@
 //        }
 //    }
 
-<<<<<<< HEAD
     val _ = propertyWithSeed(
       "Observe settlement tx seq",
-      Some("rxYNJitNF9c6LoezXCCDfRPn-lKWyG7Uz9-GH8ikRFI=")
+      None
     ) = {
-=======
-    val _ = propertyWithSeed("Observe settlement tx seq", None) = {
->>>>>>> d6a054ae
         val gen = genSettlementTxSeqBuilder()
         val props = mutable.Buffer.empty[Prop]
 
-<<<<<<< HEAD
-        forAll(gen) { (builder, args, peers) =>
-            {
+        forAll(gen) { (builder, args, peers) => {
+
                 builder.build(args) match {
                     case Left(e) => throw RuntimeException(s"Build failed: $e")
                     case Right(txSeq) => {
@@ -53,36 +45,16 @@
                             : (Vector[Transaction], TransactionBuilder.ResolvedUtxos) =
                             txSeq.settlementTxSeq match {
                                 case NoRollouts(settlementTx) => {
-                                    (Vector(settlementTx.tx), settlementTx.resolvedUtxos)
+                                    (Vector(settlementTx.tx, txSeq.fallbackTx.tx), settlementTx.resolvedUtxos)
                                 }
                                 case WithRollouts(settlementTx, rolloutTxSeq) =>
                                     (
                                       Vector(settlementTx.tx)
                                           .appendedAll(rolloutTxSeq.notLast.map(_.tx))
-                                          .appended(rolloutTxSeq.last.tx),
+                                          .appended(rolloutTxSeq.last.tx).appended(txSeq.fallbackTx.tx),
                                       settlementTx.resolvedUtxos
                                     )
-=======
-        forAll(gen) { (builder, args, peers) => {
-            builder.build(args) match {
-                case Left(e) => throw RuntimeException(s"Build failed: $e")
-                case Right(txSeq) => {
-                    val unsignedTxsAndUtxos
-                    : (Vector[Transaction], TransactionBuilder.ResolvedUtxos) =
-                        txSeq.settlementTxSeq match {
-                            case NoRollouts(settlementTx) => {
-                                (Vector(settlementTx.tx, txSeq.fallbackTx.tx), settlementTx.resolvedUtxos)
->>>>>>> d6a054ae
                             }
-                            case WithRollouts(settlementTx, rolloutTxSeq) =>
-                                (
-                                    Vector(settlementTx.tx)
-                                        .appendedAll(rolloutTxSeq.notLast.map(_.tx))
-                                        .appended(rolloutTxSeq.last.tx)
-                                        .appended(txSeq.fallbackTx.tx),
-                                    settlementTx.resolvedUtxos
-                                )
-                        }
 
                     val initialState: State = State(utxos = unsignedTxsAndUtxos._2.utxos)
 
