package hydrozoa.multisig.ledger.dapp.txseq

import hydrozoa.given
import cats.data.NonEmptyList
import hydrozoa.multisig.ledger.dapp.script.multisig.HeadMultisigScript
import hydrozoa.multisig.ledger.dapp.token.CIP67
import hydrozoa.multisig.ledger.dapp.tx.InitializationTx.SpentUtxos
import hydrozoa.multisig.ledger.dapp.tx.Metadata.{Fallback, Initialization}
import hydrozoa.multisig.ledger.dapp.tx.{InitializationTx, Tx, minInitTreasuryAda, Metadata as MD}
import hydrozoa.multisig.ledger.dapp.utxo.TreasuryUtxo
import hydrozoa.rulebased.ledger.dapp.script.plutus.DisputeResolutionScript
import hydrozoa.rulebased.ledger.dapp.state.VoteDatum
import hydrozoa.{ensureMinAda, maxNonPlutusTxFee}
import io.bullet.borer.Cbor
import org.scalacheck.Prop.propBoolean
import org.scalacheck.{Gen, Prop, Properties, Test}
import scalus.builtin.ByteString
import scalus.builtin.Data.toData
import scalus.cardano.address.*
import scalus.cardano.address.Network.Testnet
import scalus.cardano.address.ShelleyDelegationPart.Null
import scalus.cardano.address.ShelleyPaymentPart.Key
import scalus.cardano.ledger.*
import scalus.cardano.ledger.DatumOption.Inline
import scalus.cardano.ledger.TransactionOutput.Babbage
import scalus.cardano.ledger.rules.{CardanoMutator, Context, State}
import scalus.cardano.txbuilder.TransactionUnspentOutput
import scalus.ledger.api.v1.PubKeyHash
import test.*
import test.Generators.Hydrozoa.*
import test.TransactionChain.observeTxChain

import scala.collection.immutable.SortedMap
import scala.collection.mutable

// TODO: make the spentUtxos contain arbitrary assets, not just ada.
val genArgs: Gen[(InitializationTxSeq.Builder.Args, NonEmptyList[TestPeer])] =
    for {
        peers <- genTestPeers

        // We make sure that the seed utxo has at least enough for the treasury and multisig witness UTxO, plus
        // a max non-plutus fee
        seedUtxo <- genAdaOnlyPubKeyUtxo(
          peers.head,
          genCoinWithMinimum = Some(
            minInitTreasuryAda
                + Coin(maxNonPlutusTxFee(testProtocolParams).value * 2)
          )
        ).map(x => Utxo(x._1, x._2))
        otherSpentUtxos <- Gen
            .listOf(genAdaOnlyPubKeyUtxo(peers.head, genCoinWithMinimum = Some(Coin(0))))
            .map(_.map(x => Utxo(x._1, x._2)))

        spentUtxos = NonEmptyList(seedUtxo, otherSpentUtxos)

        // Initial deposit must be at least enough for the minAda of the treasury, and no more than the
        // sum of the seed utxos, while leaving enough left for the estimated fee and the minAda of the change
        // output
        initialDeposit <- Gen
            .choose(
              minInitTreasuryAda.value,
              sumUtxoValues(spentUtxos.toList.map(_.toTuple)).coin.value
                  - maxNonPlutusTxFee(testTxBuilderEnvironment.protocolParams).value
                  - minPubkeyAda().value
            )
            .map(Coin(_))

    } yield (
      InitializationTxSeq.Builder.Args(
        spentUtxos = SpentUtxos(seedUtxo, otherSpentUtxos),
        initialDeposit = initialDeposit,
        peers = peers.map(_.wallet.exportVerificationKeyBytes),
        env = testTxBuilderEnvironment,
        evaluator = testEvaluator,
        validators = testValidators,
        initializationTxChangePP = Key(AddrKeyHash.fromByteString(ByteString.fill(28, 1.toByte))),
        tallyFeeAllowance = Coin.ada(2),
        votingDuration = 100
      ),
      peers
    )

object InitializationTxSeqTest extends Properties("InitializationTxSeq") {
    import Prop.forAll
    override def overrideParameters(p: Test.Parameters): Test.Parameters = {
        p.withMinSuccessfulTests(10_000)
    }

    // NOTE (Peter, 2025-11-28): These properties primarily test the built transaction with coherence against
    // the "semantic" InitializationTx value produced.
    //
    // This is an important property: the actual cardano transaction that gets submitted must correspond to
    // the semantic tx we deal with internally. However, it is not the only property: we should also be checking
    // that the semantic transaction reflects what we expect, i.e., we should perform "black-box testing" to
    // ensure that the multisig regime utxo is actually carrying the correct script, with the correct value, and
    // sitting at the correct address.
    //
    // I do some of this during the parsing. But in general, it's a tedious process to ensure that
    //     intention <=> cardano transaction <=> semantic transaction
    // are all coherent in every possible way.
    //
    // All this to say: this test should not be considered exhaustive at this time. It's just here to give us
    // a reasonable level of confidence that this won't fall over the first time we run it.
    val _ = property("Initialization Tx Seq Happy Path") = forAll(genArgs) { (args, testPeers) =>
        {
            // Collect all the props in a mutable buffer, and then combine them at the end
            val props = mutable.Buffer.empty[Prop]
            val res = InitializationTxSeq.Builder.build(args)
            props.append(s"Expected succesful build, but got $res" |: res.isRight)

            // ===================================
            // General data extraction
            // ===================================
            import args.*

            val initializationTxSeq = res.get
            val iTx = initializationTxSeq.initializationTx
            val fbTx = initializationTxSeq.fallbackTx
            val fbTxBody = fbTx.tx.body.value

            val multisigTreasuryUtxo = iTx.treasuryProduced
            val multisigRegimeUtxo = iTx.multisigRegimeWitness
            val expectedHeadTokenName = CIP67.TokenNames(spentUtxos.seedUtxo.input).headTokenName
            val expectedMulitsigRegimeTokenName =
                CIP67.TokenNames(spentUtxos.seedUtxo.input).multisigRegimeTokenName
            val expectedHeadNativeScript =
                HeadMultisigScript(testPeers.map(_.wallet.exportVerificationKeyBytes))
            val iTxOutputs: Seq[TransactionOutput] = iTx.tx.body.value.outputs.map(_.value)
            val config = Tx.Builder.Config(
                headNativeScript = expectedHeadNativeScript,
                headNativeScriptReferenceInput = multisigRegimeUtxo,
                tokenNames = iTx.tokenNames,
                env = testTxBuilderEnvironment,
                evaluator = testEvaluator,
                validators = testValidators
            )
            val hns = config.headNativeScript
            val disputeResolutionAddress = ShelleyAddress(
                network = config.env.network,
                payment = ShelleyPaymentPart.Script(DisputeResolutionScript.compiledScriptHash),
                delegation = Null
            )

            import config.tokenNames.*

            // ===================================
            // Initialization tx props
            // ===================================
            props.append(
              "Configured inputs are spent" |:
                  spentUtxos.all
                      .map(utxo => iTx.tx.body.value.inputs.toSeq.contains(utxo.input))
                      .reduce(_ && _)
            )

            props.append(
              "Seed input is spent" |:
                  iTx.tx.body.value.inputs.toSeq.contains(spentUtxos.seedUtxo.input)
            )

            props.append(
              "Only Treasury token and mulReg tokens minted" |:
                  iTx.tx.body.value.mint.contains(
                    Mint(
                      MultiAsset(
                        SortedMap(
                          expectedHeadNativeScript.policyId ->
                              SortedMap(expectedHeadTokenName -> 1L, expectedMulitsigRegimeTokenName -> 1L)
                        )
                      )
                    )
                  )
            )

            val expectedTreasuryIndex = iTx.treasuryProduced.asUtxo.input.index

            props.append(
              "initialization tx contains treasury output at correct index" |:
                  (iTxOutputs(expectedTreasuryIndex) == iTx.treasuryProduced.asUtxo.output)
            )

            props.append(
                "initialization tx treasury output is out index 0" |:
                    expectedTreasuryIndex == 0
            )

            props.append(
              "initialization tx id coherent with produced treasury output" |:
                  (iTx.tx.id == iTx.treasuryProduced.asUtxo.input.transactionId)
            )

            props.append(
              "treasury utxo only contains head token in multiassets" |:
                  (iTx.treasuryProduced.asUtxo.output.value.assets ==
                      MultiAsset(
                        SortedMap(
                            expectedHeadNativeScript.policyId -> SortedMap(expectedHeadTokenName -> 1L)
                        )
                      ))
            )

            props.append(
              "treasury utxo contains at least initial deposit" |:
                  (iTx.treasuryProduced.asUtxo.output.value.coin >= initialDeposit)
            )

            props.append(
              "initialization tx contains MR output at correct index" |:
                  (iTxOutputs(multisigRegimeUtxo.input.index) ==
                      multisigRegimeUtxo.output) && multisigRegimeUtxo.input.index == 1
            )

            props.append(
              "initialization tx id coherent with produced MR output" |:
                  (iTx.tx.id == multisigRegimeUtxo.input.transactionId)
            )

            props.append(
              "MR utxo only contains MR token in multiassets" |:
                  multisigRegimeUtxo.output.value.assets ==
                  MultiAsset(
                    SortedMap(
                      expectedHeadNativeScript.policyId -> SortedMap(
                          expectedMulitsigRegimeTokenName -> 1L
                      )
                    )
                  )
            )

            props.append(
              "MR utxo contains at least enough coin for fallback deposit" |:
                  (multisigRegimeUtxo.output.value.coin >= maxNonPlutusTxFee(env.protocolParams))
            )

            props.append {
                val actual = iTx.tx.auxiliaryData.map(_.value)
                val expected =
                    MD.apply(Initialization(
                        headAddress = iTx.treasuryProduced.address,
                        treasuryOutputIndex = 0,
                        multisigRegimeOutputIndex = 1,
                        seedInput = args.spentUtxos.seedUtxo.input))
                s"Unexpected metadata value. Actual: $actual, expected: $expected" |: actual
                    .contains(expected)
            }

<<<<<<< HEAD
            // ============
            // Parsing
            // ============

            // Cbor
            props.append({
=======
            props.append {
>>>>>>> e031963c
                val bytes = iTx.tx.toCbor

                given OriginalCborByteArray = OriginalCborByteArray(bytes)

                "Cbor round-tripping failed" |: (iTx.tx == Cbor
                    .decode(bytes)
                    .to[Transaction]
                    .value)
            }

            // Metadata
            props.append({
                val expectedMetadata =
                    Right(MD.Initialization(
                        headAddress = expectedHeadNativeScript.mkAddress(args.env.network),
                        seedInput = args.spentUtxos.seedUtxo.input,
                        treasuryOutputIndex = 0, multisigRegimeOutputIndex = 1))


                "Metadata parsing failed" |: (MD.parse(iTx.tx.auxiliaryData) == expectedMetadata)
            })

            // Semantic parsing
            props.append({
                val expectedTx: InitializationTx = InitializationTx(
                    treasuryProduced = TreasuryUtxo(
                        treasuryTokenName = expectedHeadTokenName,
                        utxoId = TransactionInput(iTx.tx.id, 0),
                        address = expectedHeadNativeScript.mkAddress(env.network),
                        datum = TreasuryUtxo.mkInitMultisigTreasuryDatum,
                        value = Value(initialDeposit, MultiAsset(SortedMap(hns.policyId -> SortedMap(headTokenName -> 1L))))
                    ),
                    multisigRegimeWitness = Utxo(TransactionInput(iTx.tx.id, 1), TransactionOutput(
                        expectedHeadNativeScript.mkAddress(testNetwork),
                        value = multisigRegimeUtxo.output.value,
                        datumOption = None,
                        scriptRef = Some(ScriptRef(expectedHeadNativeScript.script))
                    )),
                    tokenNames = CIP67.TokenNames(spentUtxos.seedUtxo.input),

                    // NOTE: resolved utxos are also self-referential
                    resolvedUtxos = iTx.resolvedUtxos,
                    // NOTE: Tx is also self-referential
                    tx = iTx.tx

                )

                def mockResolver(inputs: Seq[TransactionInput]) = iTx.resolvedUtxos

                val parseResult = InitializationTx.parse(peerKeys = peers,
                    expectedNetwork = Testnet,
                    tx = iTx.tx,
                    resolver = mockResolver)

                ("Semantic transaction parsed from generic transaction in unexpected way." +
                    s"\n\n Expected parse result = ${Right(expectedTx)} \n\n, actual parse result = ${parseResult}" |:
                    parseResult == Right(expectedTx))
            })

            // ===================================
            // FallbackTx Props
            // ===================================

            props.append(
              "treasury utxo spent" |: fbTxBody.inputs.toSeq.contains(
                multisigTreasuryUtxo.asUtxo.input
              )
            )

            props.append(
              "hmrw utxo spent" |: fbTxBody.inputs.toSeq.contains(multisigRegimeUtxo.input)
            )

            props.append(
              "multisig regime utxo spent" |:
                  fbTxBody.inputs.toSeq.contains(config.headNativeScriptReferenceInput.input)
            )

            props.append("multisig regime token burned and vote tokens minted" |: {
                val expectedMint = Some(
                  Mint(
                    MultiAsset(
                      SortedMap(
                        hns.policyId -> SortedMap(
                            expectedMulitsigRegimeTokenName -> -1L,
                          voteTokenName -> (peers.length.toLong + 1L)
                        )
                      )
                    )
                  )
                )
                expectedMint == fbTxBody.mint
            })

            props.append(
              "rules-based treasury utxo has at least as much coin as multisig treasury" |: {
                  // can have more because of the max fallback fee in the multisig regime utxo
                  fbTx.treasurySpent.value.coin.value <= fbTx.treasuryProduced.output.value.coin.value
              }
            )

            props.append(
              "rules-based treasury has no more than multisig treasury " +
                  "+ extra from fallback tx fee" |:
                  fbTx.treasuryProduced.output.value.coin.value <=
                  fbTx.treasurySpent.value.coin.value + maxNonPlutusTxFee(
                    env.protocolParams
                  ).value
            )

            props.append("default vote utxo with min ada and vote token created" |: {


                val defaultVoteUtxo = TransactionUnspentOutput(
                  TransactionInput(transactionId = fbTx.tx.id, index = 1),
                  Babbage(
                    address = disputeResolutionAddress,
                    value = Value(
                      tallyFeeAllowance,
                      MultiAsset(
                        SortedMap(
                          config.headNativeScript.policyId -> SortedMap(voteTokenName -> 1)
                        )
                      )
                    ),
                    datumOption =
                        Some(Inline(VoteDatum.default(multisigTreasuryUtxo.datum.commit).toData)),
                    scriptRef = None
                  ).ensureMinAda(config.env.protocolParams)
                )
                fbTxBody.outputs(1).value == defaultVoteUtxo.output
            })

            props.append("vote utxos created per peer" |: {
                val pkhs = NonEmptyList.fromListUnsafe(
                  config.headNativeScript.requiredSigners.map(es => PubKeyHash(es.hash)).toList
                )
                val datums = VoteDatum(pkhs)
                val expectedPeerVoteOutputs = datums.map(d =>
                    Babbage(
                      address = disputeResolutionAddress,
                      value = Value(
                        tallyFeeAllowance,
                        MultiAsset(
                          SortedMap(
                            hns.policyId -> SortedMap(voteTokenName -> 1L)
                          )
                        )
                      ),
                      datumOption = Some(Inline(d.toData)),
                      scriptRef = None
                    ).ensureMinAda(config.env.protocolParams)
                )
                val actualPeerVoteOutputs = NonEmptyList.fromListUnsafe(
                  fbTxBody.outputs
                      .slice(2, config.headNativeScript.numSigners + 2)
                      .toList
                      .map(_.value)
                )
                val reportedPeerVoteOutputs = fbTx.producedPeerVoteUtxos.map(_.output)
                actualPeerVoteOutputs == reportedPeerVoteOutputs
                && expectedPeerVoteOutputs == reportedPeerVoteOutputs

            })

            props.append(
              "multsig regime utxo contains at exactly enough ada to cover tx fee and all non-treasury outputs" |: {
                  val expectedHMRWCoin: Coin =
                      maxNonPlutusTxFee(env.protocolParams)
                          + Coin(fbTxBody.outputs.drop(1).map(_.value.value.coin.value).sum)
                  config.headNativeScriptReferenceInput.output.value.coin == expectedHMRWCoin
              }
            )

            props.append("collateral utxos created per peer" |: {
                val sortedKeys = config.headNativeScript.requiredSigners
                    .map(_.hash)
                    .toList
                    .sorted(using Hash.Ordering)
                val addrs = NonEmptyList.fromListUnsafe(
                  sortedKeys
                      .map(key =>
                          ShelleyAddress(
                            network = config.env.network,
                            payment = Key(key),
                            delegation = Null
                          )
                      )
                )

                val expectedCollateralUtxos = addrs.map(addr =>
                    Babbage(
                      address = addr,
                      value = Value(tallyFeeAllowance),
                      datumOption = None,
                      scriptRef = None
                    )
                )
                val actualCollateralUtxos = NonEmptyList.fromListUnsafe(
                  fbTxBody.outputs.drop(2 + config.headNativeScript.numSigners).map(_.value).toList
                )
                val reportedCollateralUtxos = fbTx.producedCollateralUtxos.map(_.output)
                // FIXME: https://github.com/cardano-hydrozoa/hydrozoa/issues/237
                (actualCollateralUtxos == reportedCollateralUtxos)
                && (actualCollateralUtxos.toList.toSet == expectedCollateralUtxos.toList.toSet)
            })

            props.append("Cbor round-tripping failed" |: {
                val bytes = fbTx.tx.toCbor

                given OriginalCborByteArray = OriginalCborByteArray(bytes)
<<<<<<< HEAD
                
=======
                given ProtocolVersion = ProtocolVersion.conwayPV

>>>>>>> e031963c
                fbTx.tx == Cbor
                    .decode(bytes)
                    .to[Transaction]
                    .value
            })

            props.append {
                val actual = fbTx.tx.auxiliaryData.map(_.value)
                val expected =
                    MD.apply(
                      Fallback(
                      fbTx.treasuryProduced.output.address.asInstanceOf[ShelleyAddress]
                    ))
                s"Unexpected metadata value for fallback tx. Actual: $actual, expected: $expected" |: actual
                    .contains(expected)
            }

            // ===================================
            // Tx Seq Execution
            // ===================================

            // TODO: This whole "sign and observe" is duplicated from the settlement tx seq test. We can factor
            // it out into utils

            val initialState: State = State(utxos = iTx.resolvedUtxos.utxos)

            val signedTxs: Vector[Transaction] =
                testPeers.foldLeft(Vector(iTx.tx, fbTx.tx))((txsToSign, peer) =>
                    txsToSign.map(tx => signTx(peer, tx))
                )

            val observationRes = observeTxChain(signedTxs)(initialState, CardanoMutator, Context())

            props.append("Sequence Observation successful" |: observationRes.isRight)

            // Semantic parsing of entire sequence
            props.append({
                val txSeq = (iTx.tx, fbTx.tx)

                def mockResolver(inputs: Seq[TransactionInput]) = iTx.resolvedUtxos

                val parseRes = InitializationTxSeq.parse(txSeq, expectedNetwork = Testnet, peerKeys = peers,
                    expectedTallyFeeAllowance = args.tallyFeeAllowance,
                    expectedVotingDuration = args.votingDuration,
                    env = args.env,
                    evaluator = args.evaluator,
                    validators = args.validators,
                    resolver = mockResolver)

                s"InitializationTxSeq should parse successfully $parseRes" |: parseRes.isRight
            }
            )

            props.fold(Prop(true))(_ && _)
        }

    }
}<|MERGE_RESOLUTION|>--- conflicted
+++ resolved
@@ -1,12 +1,12 @@
 package hydrozoa.multisig.ledger.dapp.txseq
 
+import cats.data.NonEmptyList
 import hydrozoa.given
-import cats.data.NonEmptyList
 import hydrozoa.multisig.ledger.dapp.script.multisig.HeadMultisigScript
 import hydrozoa.multisig.ledger.dapp.token.CIP67
 import hydrozoa.multisig.ledger.dapp.tx.InitializationTx.SpentUtxos
 import hydrozoa.multisig.ledger.dapp.tx.Metadata.{Fallback, Initialization}
-import hydrozoa.multisig.ledger.dapp.tx.{InitializationTx, Tx, minInitTreasuryAda, Metadata as MD}
+import hydrozoa.multisig.ledger.dapp.tx.{InitializationTx, Metadata as MD, Tx, minInitTreasuryAda}
 import hydrozoa.multisig.ledger.dapp.utxo.TreasuryUtxo
 import hydrozoa.rulebased.ledger.dapp.script.plutus.DisputeResolutionScript
 import hydrozoa.rulebased.ledger.dapp.state.VoteDatum
@@ -14,6 +14,8 @@
 import io.bullet.borer.Cbor
 import org.scalacheck.Prop.propBoolean
 import org.scalacheck.{Gen, Prop, Properties, Test}
+import scala.collection.immutable.SortedMap
+import scala.collection.mutable
 import scalus.builtin.ByteString
 import scalus.builtin.Data.toData
 import scalus.cardano.address.*
@@ -29,9 +31,6 @@
 import test.*
 import test.Generators.Hydrozoa.*
 import test.TransactionChain.observeTxChain
-
-import scala.collection.immutable.SortedMap
-import scala.collection.mutable
 
 // TODO: make the spentUtxos contain arbitrary assets, not just ada.
 val genArgs: Gen[(InitializationTxSeq.Builder.Args, NonEmptyList[TestPeer])] =
@@ -127,18 +126,18 @@
                 HeadMultisigScript(testPeers.map(_.wallet.exportVerificationKeyBytes))
             val iTxOutputs: Seq[TransactionOutput] = iTx.tx.body.value.outputs.map(_.value)
             val config = Tx.Builder.Config(
-                headNativeScript = expectedHeadNativeScript,
-                headNativeScriptReferenceInput = multisigRegimeUtxo,
-                tokenNames = iTx.tokenNames,
-                env = testTxBuilderEnvironment,
-                evaluator = testEvaluator,
-                validators = testValidators
+              headNativeScript = expectedHeadNativeScript,
+              headNativeScriptReferenceInput = multisigRegimeUtxo,
+              tokenNames = iTx.tokenNames,
+              env = testTxBuilderEnvironment,
+              evaluator = testEvaluator,
+              validators = testValidators
             )
             val hns = config.headNativeScript
             val disputeResolutionAddress = ShelleyAddress(
-                network = config.env.network,
-                payment = ShelleyPaymentPart.Script(DisputeResolutionScript.compiledScriptHash),
-                delegation = Null
+              network = config.env.network,
+              payment = ShelleyPaymentPart.Script(DisputeResolutionScript.compiledScriptHash),
+              delegation = Null
             )
 
             import config.tokenNames.*
@@ -165,7 +164,10 @@
                       MultiAsset(
                         SortedMap(
                           expectedHeadNativeScript.policyId ->
-                              SortedMap(expectedHeadTokenName -> 1L, expectedMulitsigRegimeTokenName -> 1L)
+                              SortedMap(
+                                expectedHeadTokenName -> 1L,
+                                expectedMulitsigRegimeTokenName -> 1L
+                              )
                         )
                       )
                     )
@@ -180,8 +182,8 @@
             )
 
             props.append(
-                "initialization tx treasury output is out index 0" |:
-                    expectedTreasuryIndex == 0
+              "initialization tx treasury output is out index 0" |:
+                  expectedTreasuryIndex == 0
             )
 
             props.append(
@@ -194,7 +196,9 @@
                   (iTx.treasuryProduced.asUtxo.output.value.assets ==
                       MultiAsset(
                         SortedMap(
-                            expectedHeadNativeScript.policyId -> SortedMap(expectedHeadTokenName -> 1L)
+                          expectedHeadNativeScript.policyId -> SortedMap(
+                            expectedHeadTokenName -> 1L
+                          )
                         )
                       ))
             )
@@ -221,7 +225,7 @@
                   MultiAsset(
                     SortedMap(
                       expectedHeadNativeScript.policyId -> SortedMap(
-                          expectedMulitsigRegimeTokenName -> 1L
+                        expectedMulitsigRegimeTokenName -> 1L
                       )
                     )
                   )
@@ -235,25 +239,24 @@
             props.append {
                 val actual = iTx.tx.auxiliaryData.map(_.value)
                 val expected =
-                    MD.apply(Initialization(
+                    MD.apply(
+                      Initialization(
                         headAddress = iTx.treasuryProduced.address,
                         treasuryOutputIndex = 0,
                         multisigRegimeOutputIndex = 1,
-                        seedInput = args.spentUtxos.seedUtxo.input))
+                        seedInput = args.spentUtxos.seedUtxo.input
+                      )
+                    )
                 s"Unexpected metadata value. Actual: $actual, expected: $expected" |: actual
                     .contains(expected)
             }
 
-<<<<<<< HEAD
             // ============
             // Parsing
             // ============
 
             // Cbor
-            props.append({
-=======
             props.append {
->>>>>>> e031963c
                 val bytes = iTx.tx.toCbor
 
                 given OriginalCborByteArray = OriginalCborByteArray(bytes)
@@ -265,53 +268,63 @@
             }
 
             // Metadata
-            props.append({
+            props.append {
                 val expectedMetadata =
-                    Right(MD.Initialization(
+                    Right(
+                      MD.Initialization(
                         headAddress = expectedHeadNativeScript.mkAddress(args.env.network),
                         seedInput = args.spentUtxos.seedUtxo.input,
-                        treasuryOutputIndex = 0, multisigRegimeOutputIndex = 1))
-
+                        treasuryOutputIndex = 0,
+                        multisigRegimeOutputIndex = 1
+                      )
+                    )
 
                 "Metadata parsing failed" |: (MD.parse(iTx.tx.auxiliaryData) == expectedMetadata)
-            })
+            }
 
             // Semantic parsing
-            props.append({
+            props.append {
                 val expectedTx: InitializationTx = InitializationTx(
-                    treasuryProduced = TreasuryUtxo(
-                        treasuryTokenName = expectedHeadTokenName,
-                        utxoId = TransactionInput(iTx.tx.id, 0),
-                        address = expectedHeadNativeScript.mkAddress(env.network),
-                        datum = TreasuryUtxo.mkInitMultisigTreasuryDatum,
-                        value = Value(initialDeposit, MultiAsset(SortedMap(hns.policyId -> SortedMap(headTokenName -> 1L))))
-                    ),
-                    multisigRegimeWitness = Utxo(TransactionInput(iTx.tx.id, 1), TransactionOutput(
-                        expectedHeadNativeScript.mkAddress(testNetwork),
-                        value = multisigRegimeUtxo.output.value,
-                        datumOption = None,
-                        scriptRef = Some(ScriptRef(expectedHeadNativeScript.script))
-                    )),
-                    tokenNames = CIP67.TokenNames(spentUtxos.seedUtxo.input),
-
-                    // NOTE: resolved utxos are also self-referential
-                    resolvedUtxos = iTx.resolvedUtxos,
-                    // NOTE: Tx is also self-referential
-                    tx = iTx.tx
-
+                  treasuryProduced = TreasuryUtxo(
+                    treasuryTokenName = expectedHeadTokenName,
+                    utxoId = TransactionInput(iTx.tx.id, 0),
+                    address = expectedHeadNativeScript.mkAddress(env.network),
+                    datum = TreasuryUtxo.mkInitMultisigTreasuryDatum,
+                    value = Value(
+                      initialDeposit,
+                      MultiAsset(SortedMap(hns.policyId -> SortedMap(headTokenName -> 1L)))
+                    )
+                  ),
+                  multisigRegimeWitness = Utxo(
+                    TransactionInput(iTx.tx.id, 1),
+                    TransactionOutput(
+                      expectedHeadNativeScript.mkAddress(testNetwork),
+                      value = multisigRegimeUtxo.output.value,
+                      datumOption = None,
+                      scriptRef = Some(ScriptRef(expectedHeadNativeScript.script))
+                    )
+                  ),
+                  tokenNames = CIP67.TokenNames(spentUtxos.seedUtxo.input),
+
+                  // NOTE: resolved utxos are also self-referential
+                  resolvedUtxos = iTx.resolvedUtxos,
+                  // NOTE: Tx is also self-referential
+                  tx = iTx.tx
                 )
 
                 def mockResolver(inputs: Seq[TransactionInput]) = iTx.resolvedUtxos
 
-                val parseResult = InitializationTx.parse(peerKeys = peers,
-                    expectedNetwork = Testnet,
-                    tx = iTx.tx,
-                    resolver = mockResolver)
-
-                ("Semantic transaction parsed from generic transaction in unexpected way." +
+                val parseResult = InitializationTx.parse(
+                  peerKeys = peers,
+                  expectedNetwork = Testnet,
+                  tx = iTx.tx,
+                  resolver = mockResolver
+                )
+
+                "Semantic transaction parsed from generic transaction in unexpected way." +
                     s"\n\n Expected parse result = ${Right(expectedTx)} \n\n, actual parse result = ${parseResult}" |:
-                    parseResult == Right(expectedTx))
-            })
+                    parseResult == Right(expectedTx)
+            }
 
             // ===================================
             // FallbackTx Props
@@ -338,7 +351,7 @@
                     MultiAsset(
                       SortedMap(
                         hns.policyId -> SortedMap(
-                            expectedMulitsigRegimeTokenName -> -1L,
+                          expectedMulitsigRegimeTokenName -> -1L,
                           voteTokenName -> (peers.length.toLong + 1L)
                         )
                       )
@@ -365,7 +378,6 @@
             )
 
             props.append("default vote utxo with min ada and vote token created" |: {
-
 
                 val defaultVoteUtxo = TransactionUnspentOutput(
                   TransactionInput(transactionId = fbTx.tx.id, index = 1),
@@ -465,12 +477,7 @@
                 val bytes = fbTx.tx.toCbor
 
                 given OriginalCborByteArray = OriginalCborByteArray(bytes)
-<<<<<<< HEAD
-                
-=======
-                given ProtocolVersion = ProtocolVersion.conwayPV
-
->>>>>>> e031963c
+
                 fbTx.tx == Cbor
                     .decode(bytes)
                     .to[Transaction]
@@ -482,8 +489,9 @@
                 val expected =
                     MD.apply(
                       Fallback(
-                      fbTx.treasuryProduced.output.address.asInstanceOf[ShelleyAddress]
-                    ))
+                        fbTx.treasuryProduced.output.address.asInstanceOf[ShelleyAddress]
+                      )
+                    )
                 s"Unexpected metadata value for fallback tx. Actual: $actual, expected: $expected" |: actual
                     .contains(expected)
             }
@@ -507,22 +515,25 @@
             props.append("Sequence Observation successful" |: observationRes.isRight)
 
             // Semantic parsing of entire sequence
-            props.append({
+            props.append {
                 val txSeq = (iTx.tx, fbTx.tx)
 
                 def mockResolver(inputs: Seq[TransactionInput]) = iTx.resolvedUtxos
 
-                val parseRes = InitializationTxSeq.parse(txSeq, expectedNetwork = Testnet, peerKeys = peers,
-                    expectedTallyFeeAllowance = args.tallyFeeAllowance,
-                    expectedVotingDuration = args.votingDuration,
-                    env = args.env,
-                    evaluator = args.evaluator,
-                    validators = args.validators,
-                    resolver = mockResolver)
+                val parseRes = InitializationTxSeq.parse(
+                  txSeq,
+                  expectedNetwork = Testnet,
+                  peerKeys = peers,
+                  expectedTallyFeeAllowance = args.tallyFeeAllowance,
+                  expectedVotingDuration = args.votingDuration,
+                  env = args.env,
+                  evaluator = args.evaluator,
+                  validators = args.validators,
+                  resolver = mockResolver
+                )
 
                 s"InitializationTxSeq should parse successfully $parseRes" |: parseRes.isRight
             }
-            )
 
             props.fold(Prop(true))(_ && _)
         }
