--- conflicted
+++ resolved
@@ -32,11 +32,16 @@
 import test.Generators.Hydrozoa.*
 import test.TransactionChain.observeTxChain
 
-<<<<<<< HEAD
-// TODO: make the spentUtxos contain arbitrary assets, not just ada.
-val genArgs: Gen[(InitializationTxSeq.Builder.Args, NonEmptyList[TestPeer])] =
-    for {
-        peers <- genTestPeers
+object InitializationTxSeqTest extends Properties("InitializationTxSeq") {
+    import Prop.forAll
+    override def overrideParameters(p: Test.Parameters): Test.Parameters = {
+        p.withMinSuccessfulTests(10_000)
+    }
+
+    // TODO: make the spentUtxos contain arbitrary assets, not just ada.
+    val genArgs: Gen[(InitializationTxSeq.Builder.Args, NonEmptyList[TestPeer])] =
+        for {
+            peers <- genTestPeers
 
         // We make sure that the seed utxo has at least enough for the treasury and multisig witness UTxO, plus
         // a max non-plutus fee
@@ -62,61 +67,6 @@
                   - minPubkeyAda().value
             )
             .map(Coin(_))
-
-    } yield (
-      InitializationTxSeq.Builder.Args(
-        spentUtxos = SpentUtxos(seedUtxo, otherSpentUtxos),
-        initialDeposit = initialDeposit,
-        peers = peers.map(_.wallet.exportVerificationKeyBytes),
-        env = testTxBuilderEnvironment,
-        evaluator = testEvaluator,
-        validators = testValidators,
-        initializationTxChangePP = Key(AddrKeyHash.fromByteString(ByteString.fill(28, 1.toByte))),
-        tallyFeeAllowance = Coin.ada(2),
-        votingDuration = 100
-      ),
-      peers
-    )
-
-=======
->>>>>>> a4b5f94c
-object InitializationTxSeqTest extends Properties("InitializationTxSeq") {
-    import Prop.forAll
-    override def overrideParameters(p: Test.Parameters): Test.Parameters = {
-        p.withMinSuccessfulTests(10_000)
-    }
-
-    // TODO: make the spentUtxos contain arbitrary assets, not just ada.
-    val genArgs: Gen[(InitializationTxSeq.Builder.Args, NonEmptyList[TestPeer])] =
-        for {
-            peers <- genTestPeers
-
-            // We make sure that the seed utxo has at least enough for the treasury and multisig witness UTxO, plus
-            // a max non-plutus fee
-            seedUtxo <- genAdaOnlyPubKeyUtxo(
-              peers.head,
-              genCoinWithMinimum = Some(
-                minInitTreasuryAda
-                    + Coin(maxNonPlutusTxFee(testProtocolParams).value * 2)
-              )
-            ).map(x => Utxo(x._1, x._2))
-            otherSpentUtxos <- Gen
-                .listOf(genAdaOnlyPubKeyUtxo(peers.head, genCoinWithMinimum = Some(Coin(0))))
-                .map(_.map(x => Utxo(x._1, x._2)))
-
-            spentUtxos = NonEmptyList(seedUtxo, otherSpentUtxos)
-
-            // Initial deposit must be at least enough for the minAda of the treasury, and no more than the
-            // sum of the seed utxos, while leaving enough left for the estimated fee and the minAda of the change
-            // output
-            initialDeposit <- Gen
-                .choose(
-                  minInitTreasuryAda.value,
-                  sumUtxoValues(spentUtxos.toList.map(_.toTuple)).coin.value
-                      - maxNonPlutusTxFee(testTxBuilderEnvironment.protocolParams).value
-                      - minPubkeyAda().value
-                )
-                .map(Coin(_))
 
         } yield (
           InitializationTxSeq.Builder.Args(
