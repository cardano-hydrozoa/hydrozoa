package hydrozoa.rulebased.ledger.dapp.script.plutus

import com.bloxbean.cardano.client.util.HexUtil
import hydrozoa.lib.cardano.scalus.Scalar as ScalusScalar
import hydrozoa.multisig.ledger.virtual.commitment.{KzgCommitment, TrustedSetup}
import org.scalatest.funsuite.AnyFunSuite
import scala.annotation.nowarn
import scala.io.Source
import scalus.builtin.{BLS12_381_G1_Element, BLS12_381_G2_Element, ByteString, Data}
import scalus.cardano.ledger.ScriptHash
import scalus.ledger.api.v3.ScriptContext
import scalus.prelude.List
import scalus.prelude.crypto.bls12_381.G1
import scalus.|>
import supranational.blst.Scalar

@nowarn("msg=unused value")
class RuleBasedTreasuryScriptTest extends AnyFunSuite {

    test("RuleBasedTreasuryScript object exists and can be referenced") {
        assert(RuleBasedTreasuryScript.toString != null)
    }

    test("Script compiles, size and hash is still the same") {
        assertResult(
          ScriptHash.fromHex("ccf6ff34ce40210be4d3b5f57d5c3f34ff85a7220b3db587074b8d69"),
          "Script hash should be stable. In case the script is modified or Scalus is bumped please update the test."
        ) {
            RuleBasedTreasuryScript.compiledScriptHash
        }

        assertResult(
<<<<<<< HEAD
          11231,
=======
            11240,
>>>>>>> d6a054ae
          "Script size should be stable. In case the script is modified por Scalus is bumped lease update the test."
        ) {
            RuleBasedTreasuryScript.flatEncoded.length
        }
    }

    test("Membership check: empty accumulator / subset") {

        val crs_g2 = TrustedSetup.takeSrsG2(1).map(BLS12_381_G2_Element.apply)
        val accumulator = TrustedSetup.takeSrsG1(1).head |> BLS12_381_G1_Element.apply
        val subset: List[ScalusScalar] = List()
        val proof = accumulator

        assert(
          RuleBasedTreasuryValidator.checkMembership(crs_g2, accumulator, subset, proof)
        )
    }

    test("Commitment calculation: empty subset") {

        // Hashes of utxos
        val subsetScalus: List[ScalusScalar] = List.empty

        val subsetBlst = subsetScalus.map(ss => Scalar().from_bendian(ss._1.toByteArray))
        println(s"blst utxos active hashes: ${subsetBlst.map(e => BigInt.apply(e.to_bendian()))}")

        val commitmentPoint1 = KzgCommitment.calculateCommitment(subsetBlst)
        val commitmentPoint2 = KzgCommitment.calculateCommitment(subsetBlst)

        assert(
          HexUtil.encodeHexString(IArray.genericWrapArray(commitmentPoint1).toArray) ==
              HexUtil.encodeHexString(IArray.genericWrapArray(commitmentPoint2).toArray)
        )

        assert(
          HexUtil.encodeHexString(IArray.genericWrapArray(commitmentPoint1).toArray) ==
              "97f1d3a73197d7942695638c4fa9ac0fc3688c4f9774b905a14e3a3f171bac586c55e83ff97a1aeffb3af00adb22c6bb"
        )
    }

    test("Commitment calculation smoke-test") {

        // Hashes of utxos
        val subsetScalus = List(
          ScalusScalar("5088390254917556218676958430080367916099549701669885042964937592926").get,
          ScalusScalar("10660627058191719947148018507418106787651292500144510379470545154509").get
        )

        val subsetBlst = subsetScalus.map(ss => Scalar().from_bendian(ss._1.toByteArray))
        println(s"blst utxos active hashes: ${subsetBlst.map(e => BigInt.apply(e.to_bendian()))}")

        val commitmentPoint = KzgCommitment.calculateCommitment(subsetBlst)

        assert(
          HexUtil.encodeHexString(IArray.genericWrapArray(commitmentPoint).toArray) ==
              "8ec51973adde24a8b6a05f62843f1c2949d01bdc642091f85a9d1803abc074616b545fd6fa25fbc467af2ef112cda832"
        )
    }

    test("Membership check smoke-test") {

        // Accumulator:
        val accumulator = BLS12_381_G1_Element(
          ByteString.fromHex(
            "8ec51973adde24a8b6a05f62843f1c2949d01bdc642091f85a9d1803abc074616b545fd6fa25fbc467af2ef112cda832"
          )
        )

        // Hashes of utxos
        val subset = List(
          ScalusScalar("5088390254917556218676958430080367916099549701669885042964937592926").get,
          ScalusScalar("10660627058191719947148018507418106787651292500144510379470545154509").get
        )

        // Proof
        val proof = G1.generator

        // Pre-calculated powers of tau
        val crsG2 = TrustedSetup.takeSrsG2(subset.length.toInt + 1).map(BLS12_381_G2_Element.apply)

        assert(
          RuleBasedTreasuryValidator.checkMembership(crsG2, accumulator, subset, proof)
        )
    }

    test("Deinit redeemer") {
        val ctxData = Data.fromJson(
          Source
              .fromResource("deinit-ctx-01.json")
              .getLines()
              .foldLeft("")((acc, line) => acc + line)
        )
        Data.fromData[ScriptContext](ctxData)
        // println(ctx)

        RuleBasedTreasuryValidator.validate(ctxData)
    }

}<|MERGE_RESOLUTION|>--- conflicted
+++ resolved
@@ -30,11 +30,7 @@
         }
 
         assertResult(
-<<<<<<< HEAD
-          11231,
-=======
             11240,
->>>>>>> d6a054ae
           "Script size should be stable. In case the script is modified por Scalus is bumped lease update the test."
         ) {
             RuleBasedTreasuryScript.flatEncoded.length
