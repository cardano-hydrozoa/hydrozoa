--- conflicted
+++ resolved
@@ -14,18 +14,14 @@
     test("Script compiles, size and hash is still the same") {
 
         assertResult(
-<<<<<<< HEAD
-          ScriptHash.fromHex("5ec6726ee1200efbb5ea9d49f25bbefb86e5ef82d5ddb4acc2f35b36"),
-=======
-          ScriptHash.fromHex("bb6252a804ea0889d11fc6b3236f2cd878f2966b0d5a8fd58fba45fd"),
->>>>>>> e031963c
+          ScriptHash.fromHex("031526b7aa2d7e1b43e2656eea5f42f0b3580b07ccda6c861ae0fba3"),
           "Script hash should be stable. In case the script is modified or Scalus is bumped please update the test."
         ) {
             DisputeResolutionScript.compiledScriptHash
         }
 
         assertResult(
-          13694,
+          13688,
           "Script size should be stable. In case the script is modified please update the test."
         ) {
             DisputeResolutionScript.flatEncoded.length
