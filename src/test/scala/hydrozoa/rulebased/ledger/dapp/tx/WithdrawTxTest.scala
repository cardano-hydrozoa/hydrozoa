package hydrozoa.rulebased.ledger.dapp.tx

import cats.data.NonEmptyList
import hydrozoa.*
import hydrozoa.lib.cardano.scalus.Scalar as ScalusScalar
import hydrozoa.multisig.ledger.virtual.commitment.{KzgCommitment, TrustedSetup}
import hydrozoa.rulebased.ledger.dapp.script.plutus.RuleBasedTreasuryValidator.cip67BeaconTokenPrefix
import hydrozoa.rulebased.ledger.dapp.script.plutus.{
    RuleBasedTreasuryScript,
    RuleBasedTreasuryValidator
}
import hydrozoa.rulebased.ledger.dapp.state.TreasuryState.{ResolvedDatum, RuleBasedTreasuryDatum}
import hydrozoa.rulebased.ledger.dapp.tx.CommonGenerators.*
import hydrozoa.rulebased.ledger.dapp.utxo.RuleBasedTreasuryUtxo
import org.scalacheck.{Arbitrary, Gen, Prop, Test as ScalaCheckTest}
import scalus.builtin.{BLS12_381_G1_Element, BLS12_381_G2_Element, ByteString}
import scalus.cardano.address.Network.Mainnet
import scalus.cardano.address.{ShelleyAddress, ShelleyDelegationPart, ShelleyPaymentPart}
import scalus.cardano.ledger.*
import scalus.cardano.ledger.rules.FeesOkValidator
import scalus.ledger.api.v1.ArbitraryInstances.genByteStringOfN
import scalus.ledger.api.v3.TokenName
import scalus.prelude as scalus
import supranational.blst.Scalar
import test.*

/** Generator for resolved treasury UTXO with resolved datum */
def genResolvedTreasuryUtxo(
    fallbackTxId: TransactionHash,
    headMp: PolicyId,
    beaconTokenName: TokenName,
    utxosCommitment: KzgCommitment.KzgCommitment,
    setupSize: Int
): Gen[RuleBasedTreasuryUtxo] =
    for {
        treasuryDatum <- genTreasuryResolvedDatum(headMp, utxosCommitment, setupSize)
        // Min ada for the beacon token and the datum
        coin <- Gen.const(5_000_000L)
        value = Value(Coin(coin)) + singleton(headMp, AssetName(beaconTokenName))
        outputIx <- Gen.choose(0, 5)
        txId = TransactionInput(fallbackTxId, outputIx)
        // Use the correct treasury script hash
        spp = ShelleyPaymentPart.Script(RuleBasedTreasuryScript.compiledScriptHash)
        scriptAddr = ShelleyAddress(Mainnet, spp, ShelleyDelegationPart.Null)
    } yield RuleBasedTreasuryUtxo(
      beaconTokenName = AssetName(beaconTokenName),
      txId = txId,
      addr = scriptAddr,
      datum = RuleBasedTreasuryDatum.Resolved(treasuryDatum),
      value = value
    )

/** Generator for resolved treasury datum */
def genTreasuryResolvedDatum(
    headMp: PolicyId,
    utxosCommitment: KzgCommitment.KzgCommitment,
    setupSize: Int
): Gen[ResolvedDatum] =
    for {
        version <- genVersion
        params <- genByteStringOfN(32)
        setup = TrustedSetup
            .takeSrsG2(setupSize)
            .map(p2 => BLS12_381_G2_Element(p2).toCompressedByteString)
    } yield ResolvedDatum(
      headMp = headMp,
      utxosActive = ByteString.fromArray(IArray.genericWrapArray(utxosCommitment).toArray),
      version = version,
      params = params,
      setup = setup
    )

def mkCommitment(withdrawals: UTxO): KzgCommitment.KzgCommitment =
    val utxoHashed = KzgCommitment.hashToScalar(withdrawals)
    // println(s"blst utxos active hashes: ${utxoHashed.map(e => BigInt.apply(e.to_bendian()))}")
    val ret = KzgCommitment.calculateCommitment(utxoHashed)
    // println(s"commitment=${HexUtil.encodeHexString(IArray.genericWrapArray(ret).toArray)}")
    ret

/** Generator for withdraw transaction recipe */
def genWithdrawTxRecipe: Gen[WithdrawTx.Recipe] =
    for {
        // Common head parameters
        (
          hns,
          headTokensSuffix,
          peers,
          peersVKs,
          paramsHash,
          versionMajor,
          fallbackTxId
        ) <- genHeadParams

        // Generate a set of 64-1000 L2 utxos (64 is
        l2UtxoCount <- Gen.choose(64, 1000)
        utxosL2 <- genUtxosL2(l2UtxoCount)
        _ = println(s"utxosL2: ${utxosL2.keys.size}")

        // Calculate the whole L2 utxo set commitment
        utxoCommitment = mkCommitment(utxosL2.asScalus)

        // Select some random number of withdrawals
        // TODO: find the limit with refscripts
        wn <- Gen.choose(1, Integer.min(35, utxosL2.untagged.keys.size))
        withdrawals0 <- Gen.pick(wn, utxosL2.untagged)
        _ = println(s"withdrawals length: ${withdrawals0.length}")
        withdrawals = UtxoSet(withdrawals0.toMap)

        // Check
        // _ = println(s"withdrawals: {$withdrawals0}")
        // _ = println(
        //  s"withdrawal hashes: ${withdrawalScalars.map(e => BigInt.apply(e.to_bendian()))}"
        // )

        // Calculate the membership proof
        theRest = UtxoSet(utxosL2.untagged -- withdrawals.untagged.keys)
        _ = println(s"theRest: ${theRest.keys.size}")
        membershipProof = mkCommitment(theRest.asScalus)

        // Check correctness locally
        // Pre-calculated powers of tau
        crsG2 = TrustedSetup.takeSrsG2(withdrawals0.length + 1).map(BLS12_381_G2_Element.apply)
        commitmentBS = ByteString.fromArray(IArray.genericWrapArray(utxoCommitment).toArray)
        commitmentG1 = BLS12_381_G1_Element(commitmentBS)
        withdrawalScalars = KzgCommitment.hashToScalar(withdrawals.asScalus)
        subset = withdrawalScalars.map(s =>
            ScalusScalar.fromByteStringBigEndianUnsafe(ByteString.fromArray(s.to_bendian()))
        )

        proofBS = ByteString.fromArray(IArray.genericWrapArray(membershipProof).toArray)
        proofG1 = BLS12_381_G1_Element(proofBS)

        _ = assert(
          RuleBasedTreasuryValidator.checkMembership(crsG2, commitmentG1, subset, proofG1),
          "Local pre-verification failed"
        )

        // Generate treasury UTXO with _some_ funds
        beaconTokenName = cip67BeaconTokenPrefix.concat(headTokensSuffix)
        treasuryUtxo <- genResolvedTreasuryUtxo(
<<<<<<< HEAD
          fallbackTxId,
          headScriptHash,
          beaconTokenName,
          utxoCommitment,
          wn + 1
=======
            fallbackTxId,
            hns.policyId,
            beaconTokenName,
            utxoCommitment,
            wn + 1
>>>>>>> a456b40a
        )

        // Ensure treasury has sufficient funds
        totalL2Value = utxosL2.untagged.values.foldLeft(Value.zero)(_ + _.untagged.value)
        sufficientTreasuryValue = treasuryUtxo.value + totalL2Value +
            Value(Coin(20_000_000L))
        adjustedTreasuryUtxo = treasuryUtxo.copy(value = sufficientTreasuryValue)

        // Generate validity slot
        validityEndSlot <- Gen.choose(100L, 1000L)
    } yield WithdrawTx.Recipe(
      treasuryUtxo = adjustedTreasuryUtxo,
      withdrawals = withdrawals,
      membershipProof = membershipProof,
      validityEndSlot = validityEndSlot,
      network = testNetwork,
      protocolParams = testProtocolParams,
      evaluator = testEvaluator,
      validators = testValidators.filterNot(_ == FeesOkValidator)
    )

class WithdrawTxTest extends munit.ScalaCheckSuite {

    override def scalaCheckTestParameters: ScalaCheckTest.Parameters =
        ScalaCheckTest.Parameters.default.withMinSuccessfulTests(100)

    property("Withdraw tx builds successfully with valid recipe")(
      Prop.forAll(genWithdrawTxRecipe) { recipe =>
          WithdrawTx.build(recipe) match {
              case Left(error) =>
                  throw RuntimeException(s"Build failed with valid recipe: $error")
              case Right(withdrawTx) =>
                  // Verify WithdrawTx structure
                  assert(
                    withdrawTx.treasuryUtxoSpent == recipe.treasuryUtxo,
                    "Spent treasury UTXO should match recipe input"
                  )
                  assert(
                    withdrawTx.treasuryUtxoProduced != null,
                    "Treasury UTXO produced should not be null"
                  )
                  assert(
                    withdrawTx.withdrawalOutputs.length == recipe.withdrawals.size,
                    "Withdrawal outputs should match recipe withdrawals"
                  )
                  assert(withdrawTx.tx != null, "Transaction should not be null")

                  // Verify residual treasury value is correct
                  val totalWithdrawals =
                      recipe.withdrawals.values.foldLeft(Value.zero)(_ + _.untagged.value)
                  val expectedResidual = recipe.treasuryUtxo.value - totalWithdrawals
                  assert(
                    withdrawTx.treasuryUtxoProduced.value == expectedResidual,
                    "Residual treasury value should be correct"
                  )

                  true
          }
      }
    )

    property("Partial membership proofs check") {
        Prop.forAll(genMembershipCheck) { (subset, commitmentG1, proof) =>

            // Pre-calculated powers of tau
            val crsG2 =
                TrustedSetup.takeSrsG2(subset.length.toInt + 1).map(BLS12_381_G2_Element.apply)

            assertEquals(
              RuleBasedTreasuryValidator.checkMembership(crsG2, commitmentG1, subset, proof),
              true
            )
        }
    }

    def genMembershipCheck
        : Gen[(scalus.List[ScalusScalar], BLS12_381_G1_Element, BLS12_381_G1_Element)] =
        for {
            // Acc elements
            length <- Gen.choose(64, 1024)
            identity <- Gen.listOfN(length, Arbitrary.arbitrary[ScalusScalar])
            identityBlst = scalus.List.from(
              identity.map(ss => Scalar().from_bendian(ss._1.toByteArray))
            )

            // Accumulator
            commitmentPoint = KzgCommitment.calculateCommitment(identityBlst)
            commitmentBS = ByteString.fromArray(IArray.genericWrapArray(commitmentPoint).toArray)
            commitmentG1 = BLS12_381_G1_Element(commitmentBS)

            // Subset
            subset <- Gen.pick(Integer.min(1, 64), identity)

            // Proof
            theRest = identity.diff(subset) // I don't like the name, but diff is disjoint
            theRestBlst = scalus.List.from(
              theRest.map(ss => Scalar().from_bendian(ss._1.toByteArray))
            )

            proofPoint = KzgCommitment.calculateCommitment(theRestBlst)
            proofBS = ByteString.fromArray(IArray.genericWrapArray(proofPoint).toArray)
            proofG1 = BLS12_381_G1_Element(proofBS)

        } yield (scalus.List.from(subset), commitmentG1, proofG1)

    // TODO: upstream
    // Arbitrary instance for ScalusScalar that generates big enough (> 2^230) values
    given Arbitrary[ScalusScalar] = Arbitrary {
        for {
            bigInt <- Gen.choose(
              BigInt("1000000000000000000000000000000000000000000000000000000000000000000000"),
              ScalusScalar.fieldPrime - 1
            )
        } yield ScalusScalar.applyUnsafe(bigInt)
    }

}<|MERGE_RESOLUTION|>--- conflicted
+++ resolved
@@ -138,19 +138,11 @@
         // Generate treasury UTXO with _some_ funds
         beaconTokenName = cip67BeaconTokenPrefix.concat(headTokensSuffix)
         treasuryUtxo <- genResolvedTreasuryUtxo(
-<<<<<<< HEAD
           fallbackTxId,
-          headScriptHash,
+          hns.policyId,
           beaconTokenName,
           utxoCommitment,
           wn + 1
-=======
-            fallbackTxId,
-            hns.policyId,
-            beaconTokenName,
-            utxoCommitment,
-            wn + 1
->>>>>>> a456b40a
         )
 
         // Ensure treasury has sufficient funds
