--- conflicted
+++ resolved
@@ -6,18 +6,15 @@
 import hydrozoa.rulebased.ledger.dapp.script.plutus.RuleBasedTreasuryValidator.cip67BeaconTokenPrefix
 import hydrozoa.rulebased.ledger.dapp.script.plutus.{DisputeResolutionScript, RuleBasedTreasuryValidator}
 import hydrozoa.rulebased.ledger.dapp.state.VoteState.{VoteDatum, VoteStatus}
-<<<<<<< HEAD
-import hydrozoa.rulebased.ledger.dapp.tx.CommonGenerators.*
-import hydrozoa.rulebased.ledger.dapp.utxo.OwnVoteUtxo
-import org.scalacheck.{Gen, Prop, Test as ScalaCheckTest}
-import scalus.builtin.ByteString
-=======
 import hydrozoa.rulebased.ledger.dapp.utxo.{OwnVoteUtxo, RuleBasedTreasuryUtxo}
 import hydrozoa.rulebased.ledger.dapp.utxo.{OwnVoteUtxo, RuleBasedTreasuryUtxo}
 import org.scalacheck.Arbitrary.arbitrary
 import org.scalacheck.{Arbitrary, Gen, Prop, Test as ScalaCheckTest}
 import scalus.builtin.Builtins.serialiseData
->>>>>>> 80be0d4b
+import hydrozoa.rulebased.ledger.dapp.tx.CommonGenerators.*
+import hydrozoa.rulebased.ledger.dapp.utxo.OwnVoteUtxo
+import org.scalacheck.{Gen, Prop, Test as ScalaCheckTest}
+import scalus.builtin.ByteString
 import scalus.builtin.Data.toData
 import scalus.cardano.address.Network.Mainnet
 import scalus.cardano.address.{ShelleyAddress, ShelleyDelegationPart, ShelleyPaymentPart}
@@ -166,7 +163,7 @@
                   throw RuntimeException(s"Build failed $e")
               case Right(tx) =>
                   //println(HexUtil.encodeHexString(tx.tx.toCbor))
-                  
+
                   // Verify VoteTx structure
                   assert(tx.voteUtxoSpent == recipe.voteUtxo, "Spent vote UTXO should match recipe input")
                   assert(tx.voteUtxoProduced != null, "Vote UTXO produced should not be null")
