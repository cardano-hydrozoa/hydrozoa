--- conflicted
+++ resolved
@@ -85,16 +85,12 @@
                 headNativeScriptReferenceInput = multisigWitnessUtxo,
                 tokenNames = tokenNames,
                 env = env,
-<<<<<<< HEAD
+                evaluator = evaluator,
                 validators = validators,
                 disputeResolutionPaymentPart =
                     ShelleyPaymentPart.Script(Hash(ByteString.fromArray(DisputeResolutionScript.getScriptHash))),
                 disputeTreasuryPaymentPart =
                     ShelleyPaymentPart.Script(Hash(ByteString.fromArray(RuleBasedTreasuryScript.getScriptHash)))
-=======
-                evaluator = evaluator,
-                validators = validators
->>>>>>> 1f585618
               ),
               peers
             )
