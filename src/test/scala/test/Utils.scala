--- conflicted
+++ resolved
@@ -64,12 +64,7 @@
     )
 }
 
-<<<<<<< HEAD
-// FIXME: rename
-val genTxId: Gen[TransactionInput] =
-=======
 val genTransactionInput: Gen[TransactionInput] =
->>>>>>> 8f890fbd
     for {
         txId <- genByteStringOfN(32).map(TransactionHash.fromByteString)
         index <- posNum[Int] // we subtract one below to get a non-negative
