--- conflicted
+++ resolved
@@ -37,12 +37,8 @@
 )
 
 // Individual parameters for Recipe constructors (replacing BuilderContext)
-<<<<<<< HEAD
-val testNetwork: Network = Mainnet
+val testNetwork: Network = Testnet
 val testSlotConfig: SlotConfig = SlotConfig.Mainnet
-=======
-val testNetwork: Network = Testnet
->>>>>>> a3cc130d
 val testProtocolParams: ProtocolParams = blockfrost544Params
 val testEvaluator: PlutusScriptEvaluator = evaluator
 
@@ -72,8 +68,6 @@
       OutsideForecastValidator
     )
 
-<<<<<<< HEAD
-=======
 val testEnv: Environment =
     Environment(
       protocolParams = testProtocolParams,
@@ -81,7 +75,6 @@
       network = testNetwork
     )
 
->>>>>>> a3cc130d
 val testTxBuilderEnvironment: Environment = Environment(
   protocolParams = testProtocolParams,
   slotConfig = testSlotConfig,
