--- conflicted
+++ resolved
@@ -15,15 +15,12 @@
 import scalus.cardano.address.ShelleyPaymentPart.Key
 import scalus.cardano.address.{Network, ShelleyAddress, ShelleyDelegationPart, ShelleyPaymentPart}
 import scalus.cardano.ledger.TransactionOutput.Babbage
-<<<<<<< HEAD
-import scalus.cardano.ledger.{Coin, Hash, KeepRaw, Sized, TaggedSortedSet, Transaction as STransaction, TransactionBody, TransactionInput, TransactionOutput, TransactionWitnessSet, Value}
-=======
 import scalus.cardano.ledger.{
     Coin,
     Hash,
     KeepRaw,
     Sized,
-    TaggedOrderedSet,
+    TaggedSortedSet,
     Transaction as STransaction,
     TransactionBody,
     TransactionInput,
@@ -31,7 +28,6 @@
     TransactionWitnessSet,
     Value
 }
->>>>>>> 9d766557
 
 enum TestPeer(@annotation.unused ix: Int) derives CanEqual:
     case Alice extends TestPeer(0)
