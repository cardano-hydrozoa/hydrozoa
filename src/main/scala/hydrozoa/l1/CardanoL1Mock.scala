--- conflicted
+++ resolved
@@ -191,16 +191,9 @@
         (
           UtxoIdL1(TxId(txHash), TxIx(0)),
           Output[L1](
-<<<<<<< HEAD
-            AddressBechL1(
-              address
-            ),
+            AddressBech[L1](address),
             BigInt("10000000000"),
             emptyTokens
-=======
-            AddressBech[L1](address),
-            BigInt("10000000000")
->>>>>>> e94db8f2
           )
         )
     ).toSet