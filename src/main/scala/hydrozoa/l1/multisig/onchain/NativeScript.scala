--- conflicted
+++ resolved
@@ -7,21 +7,14 @@
 import com.bloxbean.cardano.client.transaction.spec.script.{ScriptAll, ScriptPubkey}
 import com.bloxbean.cardano.client.util.HexUtil.encodeHexString
 import hydrozoa.infra.CryptoHash.*
-<<<<<<< HEAD
 import hydrozoa.infra.{CryptoHash, PSStyleAssoc, Piper, encodeHex}
-import hydrozoa.{
-    AddressBechL1,
-    TokenName,
+import hydrozoa.{AddressBech, AddressBechL1, L1, TokenName,
     UtxoIdL1,
     VerificationKeyBytes,
     CurrencySymbol as HCurrencySymbol,
     NativeScript as HNativeScript,
     Network as HNetwork
 }
-=======
-import hydrozoa.infra.{PSStyleAssoc, Piper}
-import hydrozoa.{AddressBech, AddressBechL1, L1, TokenName, UtxoIdL1, VerificationKeyBytes, NativeScript as HNativeScript, Network as HNetwork}
->>>>>>> 4ca40f29
 
 /** Creates `AllOf` native script from peer nodes' keys.
   *
@@ -56,9 +49,5 @@
     // Address
     val nw = Network(network.networkId, network.protocolMagic)
     val address = getEntAddress(script, nw).toBech32
-<<<<<<< HEAD
-=======
-    HNativeScript(script.scriptRefBytes) /\ AddressBech[L1](address)
->>>>>>> 4ca40f29
 
     (HNativeScript(scriptRefBytes), currencySymbol, AddressBechL1(address))