package hydrozoa.l1.multisig.tx.initialization

import com.bloxbean.cardano.client.address.Address
import com.bloxbean.cardano.client.api.model.Amount.{ada, asset, lovelace}
import com.bloxbean.cardano.client.quicktx.Tx
import com.bloxbean.cardano.client.transaction.spec.Asset
import com.bloxbean.cardano.client.transaction.spec.script.NativeScript
import hydrozoa.infra.{mkBuilder, toEither}
import hydrozoa.l1.multisig.state.{given_ToData_MultisigTreasuryDatum, mkInitMultisigTreasuryDatum}
import hydrozoa.l1.multisig.tx.{InitializationTx, MultisigTx}
import hydrozoa.{AddressBechL1, AppCtx, TxL1}
import scalus.bloxbean.*
import scalus.builtin.Data.toData

import java.math.BigInteger
import scala.jdk.CollectionConverters.*

class BloxBeanInitializationTxBuilder(ctx: AppCtx) extends InitTxBuilder {

    private val backendService = ctx.backendService
    private val builder = mkBuilder[Tx](ctx)

    /** @param recipe
      *   recipe
      * @return
      *   error or a tuple - tx + seed address
      */
    override def mkInitializationTxDraft(
        recipe: InitTxRecipe
    ): Either[String, (InitializationTx, AddressBechL1)] =
        for
            // TODO: Should be passed as an arg, but cannot be serialized easily.
            seedUtxo <- backendService.getUtxoService
                .getTxOutput(recipe.seedOutput.txId.hash, recipe.seedOutput.outputIx.ix.intValue)
                .toEither

            beaconToken = Asset.builder
                .name(recipe.beaconTokenName)
                .value(BigInteger.valueOf(1))
                .build

            script = NativeScript.deserializeScriptRef(recipe.headNativeScript.bytes)

            treasuryValue = List(
              lovelace(BigInteger.valueOf(recipe.coins)),
              asset(script.getPolicyId, beaconToken.getName, BigInteger.valueOf(1))
            )

            treasuryDatum = Interop.toPlutusData(
              mkInitMultisigTreasuryDatum.toData
            )

            txPartial = Tx()
                .mintAssets(script, beaconToken)
                .collectFrom(List(seedUtxo).asJava)
                .payToContract(recipe.headAddressBech32, treasuryValue.asJava, treasuryDatum)
                .from(seedUtxo.getAddress)

            initializationTx = builder
                .apply(txPartial)
                .withRequiredSigners(Address(seedUtxo.getAddress))
                // TODO: magic number
                .additionalSignersCount(4)
                .build()
<<<<<<< HEAD
        yield (TxL1(initializationTx.serialize), AddressBechL1(seedUtxo.getAddress))
=======
        yield (MultisigTx(TxL1(ret.serialize)), AddressBechL1(seedUtxo.getAddress))
>>>>>>> 02a360aa
}<|MERGE_RESOLUTION|>--- conflicted
+++ resolved
@@ -62,9 +62,5 @@
                 // TODO: magic number
                 .additionalSignersCount(4)
                 .build()
-<<<<<<< HEAD
-        yield (TxL1(initializationTx.serialize), AddressBechL1(seedUtxo.getAddress))
-=======
-        yield (MultisigTx(TxL1(ret.serialize)), AddressBechL1(seedUtxo.getAddress))
->>>>>>> 02a360aa
+        yield (MultisigTx(TxL1(initializationTx.serialize)), AddressBechL1(seedUtxo.getAddress))
 }