package hydrozoa.l1.multisig.tx.initialization

import com.bloxbean.cardano.client.address.Address
import com.bloxbean.cardano.client.api.model.Amount.{asset, lovelace}
import com.bloxbean.cardano.client.backend.api.BackendService
import com.bloxbean.cardano.client.quicktx.Tx
import com.bloxbean.cardano.client.transaction.spec.Asset
import com.bloxbean.cardano.client.transaction.spec.script.{NativeScript, ScriptAll}
import hydrozoa.infra.{mkBuilder, numberOfSignatories, toEither}
import hydrozoa.l1.multisig.onchain.mkBeaconTokenName
import hydrozoa.l1.multisig.state.mkInitMultisigTreasuryDatum
import hydrozoa.l1.multisig.tx.{InitTx, MultisigTx}
import hydrozoa.{AddressBech, AddressBechL1, L1, TxL1}
import scalus.bloxbean.*
import scalus.builtin.Data.toData
import scalus.|>

import java.math.BigInteger
import scala.jdk.CollectionConverters.*

class BloxBeanInitializationTxBuilder(backendService: BackendService) extends InitTxBuilder {

    private val builder = mkBuilder[Tx](backendService)

    /** @param recipe
      *   recipe
      * @return
      *   error or a tuple - tx + seed address
      */
    override def mkInitializationTxDraft(
        recipe: InitTxRecipe
    ): Either[String, (InitTx, AddressBechL1)] =
        // TODO: Should be passed as an arg, but cannot be serialized easily.
        val Right(seedUtxo) = backendService.getUtxoService
            .getTxOutput(recipe.seedOutput.txId.hash, recipe.seedOutput.outputIx.ix.intValue)
            .toEither

        val beaconToken = Asset.builder
<<<<<<< HEAD
            .name(recipe.beaconTokenName.tokenNameHex)
=======
            .name(mkBeaconTokenName(recipe.seedOutput).toString)
>>>>>>> 3a569a3b
            .value(BigInteger.valueOf(1))
            .build

        val headNativeScript = NativeScript.deserializeScriptRef(recipe.headNativeScript.bytes)

        val treasuryValue = List(
          lovelace(recipe.coins.bigInteger),
          asset(headNativeScript.getPolicyId, beaconToken.getName, BigInteger.valueOf(1))
        )

        val treasuryDatum = Interop.toPlutusData(mkInitMultisigTreasuryDatum.toData)

        val seederAddress = seedUtxo.getAddress

        val txPartial = Tx()
            .mintAssets(headNativeScript, beaconToken)
            .collectFrom(List(seedUtxo).asJava)
            .payToContract(recipe.headAddressBech32.bech32, treasuryValue.asJava, treasuryDatum)
            .from(seederAddress)

        // native multisig + one required signer to spend seed utxo
        val signatories = numberOfSignatories(headNativeScript) + 1

        val initializationTx = builder
            .apply(txPartial)
            .feePayer(seederAddress)
            .withRequiredSigners(Address(seederAddress))
            .additionalSignersCount(signatories)
            .build()

        Right(
          (initializationTx.serialize |> TxL1.apply |> MultisigTx.apply),
          AddressBech[L1](seederAddress)
        )
}<|MERGE_RESOLUTION|>--- conflicted
+++ resolved
@@ -36,11 +36,7 @@
             .toEither
 
         val beaconToken = Asset.builder
-<<<<<<< HEAD
-            .name(recipe.beaconTokenName.tokenNameHex)
-=======
-            .name(mkBeaconTokenName(recipe.seedOutput).toString)
->>>>>>> 3a569a3b
+            .name(mkBeaconTokenName(recipe.seedOutput).tokenNameHex)
             .value(BigInteger.valueOf(1))
             .build
 
