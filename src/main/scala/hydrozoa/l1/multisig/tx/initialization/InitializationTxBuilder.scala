package hydrozoa.l1.multisig.tx.initialization

import hydrozoa.*
import hydrozoa.l1.multisig.tx.InitTx
import scalus.cardano.address.Address
import scalus.cardano.ledger.Transaction

// TODO: Make the Address fit better into the hydrazoa type heirarchy 
// (i.e., this should read InitTx instead of Transaction
trait InitTxBuilder {
    def mkInitializationTxDraft(
        recipe: InitTxRecipe
    ): Either[String, (InitTx, AddressBechL1)]
}

case class InitTxRecipe(
    network: Network,
    seedUtxo: UtxoIdL1,
    coins: BigInt,
<<<<<<< HEAD
    headNativeScript: NativeScript
=======
    peers: Set[VerificationKeyBytes],
>>>>>>> b2987ccd
)<|MERGE_RESOLUTION|>--- conflicted
+++ resolved
@@ -5,7 +5,7 @@
 import scalus.cardano.address.Address
 import scalus.cardano.ledger.Transaction
 
-// TODO: Make the Address fit better into the hydrazoa type heirarchy 
+// TODO: Make the Address fit better into the hydrazoa type heirarchy
 // (i.e., this should read InitTx instead of Transaction
 trait InitTxBuilder {
     def mkInitializationTxDraft(
@@ -17,9 +17,5 @@
     network: Network,
     seedUtxo: UtxoIdL1,
     coins: BigInt,
-<<<<<<< HEAD
-    headNativeScript: NativeScript
-=======
     peers: Set[VerificationKeyBytes],
->>>>>>> b2987ccd
 )