--- conflicted
+++ resolved
@@ -4,13 +4,8 @@
 import com.bloxbean.cardano.client.quicktx.Tx
 import com.bloxbean.cardano.client.transaction.spec.script.NativeScript
 import hydrozoa.infra.{force, mkBuilder, toBloxBeanTransactionOutput}
-<<<<<<< HEAD
 import hydrozoa.l1.multisig.state.{given_ToData_MultisigTreasuryDatum, mkMultisigTreasuryDatum}
-import hydrozoa.l1.multisig.tx.SettlementTx
-=======
-import hydrozoa.l1.multisig.state.{given_ToData_MultisigTreasuryDatum, mkInitMultisigTreasuryDatum}
 import hydrozoa.l1.multisig.tx.{MultisigTx, SettlementTx}
->>>>>>> 02a360aa
 import hydrozoa.l2.ledger.state.unwrapTxOut
 import hydrozoa.node.server.HeadStateReader
 import hydrozoa.{AppCtx, TxL1}
@@ -86,9 +81,5 @@
             .additionalSignersCount(3)
             .build
 
-<<<<<<< HEAD
-        Right(TxL1(settlementTx.serialize()))
-=======
-        Right(MultisigTx(TxL1(ret.serialize())))
->>>>>>> 02a360aa
+        Right(MultisigTx(TxL1(settlementTx.serialize())))
 }