--- conflicted
+++ resolved
@@ -22,15 +22,7 @@
                     // TODO: we set the fee to 1 ada, but this doesn't need to be
                     val feeCoin = Coin(1_000_000)
                     val depositValue: Value =
-<<<<<<< HEAD
                         Value(coin = Coin(recipe.depositAmount.toLong))
-                        
-                    // TODO: factor this out or change types. It is shared with the settlement Tx builder    
-=======
-                        Value(coin = Coin(recipe.depositAmount.toLong), multiAsset = Map.empty)
-
-                    // TODO: factor this out or change types. It is shared with the settlement Tx builder
->>>>>>> 0eefdac2
                     val headAddress: Address =
                         Address.fromBech32(reader.multisigRegime(_.headBechAddress).bech32)
 
@@ -48,14 +40,8 @@
                       datumOption = None
                     )
 
-<<<<<<< HEAD
                     val requiredSigner : AddrKeyHash  = { utxoFunding.address match
                             case shelleyAddress : ShelleyAddress =>
-=======
-                    val requiredSigner: AddrKeyHash = {
-                        utxoFunding.address match
-                            case Address.Shelley(shelleyAddress) =>
->>>>>>> 0eefdac2
                                 shelleyAddress.payment match
                                     case ShelleyPaymentPart.Key(hash) => hash
                                     case _ => return Left("deposit not at a pubkey address")
