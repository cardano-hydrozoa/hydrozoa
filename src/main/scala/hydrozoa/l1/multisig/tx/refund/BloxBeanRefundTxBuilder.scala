package hydrozoa.l1.multisig.tx.refund

import com.bloxbean.cardano.client.api.model.Amount.lovelace
import com.bloxbean.cardano.client.plutus.spec.PlutusData
import com.bloxbean.cardano.client.quicktx.Tx
import com.bloxbean.cardano.client.transaction.spec.Transaction
import com.bloxbean.cardano.client.transaction.spec.script.NativeScript
import com.bloxbean.cardano.client.transaction.util.TransactionUtil.getTxHash
import com.bloxbean.cardano.client.util.HexUtil
import hydrozoa.infra.{addressToBloxbean, mkBuilder, txOutputToUtxo}
import hydrozoa.l1.multisig.state.{DepositDatum, given_FromData_DepositDatum}
import hydrozoa.l1.multisig.tx.{MultisigTx, PostDatedRefundTx}
import hydrozoa.node.server.HeadStateReader
import hydrozoa.{AppCtx, TxL1}
import scalus.bloxbean.*
import scalus.builtin.Data.{fromCbor, fromData}
import scalus.prelude.Maybe.{Just, Nothing}

import scala.jdk.CollectionConverters.*
import scala.language.postfixOps

class BloxBeanRefundTxBuilder(
    ctx: AppCtx,
    headStateReader: HeadStateReader
) extends RefundTxBuilder {

    private val backendService = ctx.backendService
    private val builder = mkBuilder[Tx](ctx)

    override def mkPostDatedRefundTxDraft(
        r: PostDatedRefundRecipe
    ): Either[String, PostDatedRefundTx] =

        val txBytes = MultisigTx.toL1Tx(r.depositTx).bytes
        val tb = Transaction.deserialize(txBytes)
        val txHash = getTxHash(txBytes)
        val txIxInt = r.txIx.ix.intValue()
        val depositOutput = tb.getBody.getOutputs.get(txIxInt) // TODO: may throw
        val depositUtxo = txOutputToUtxo(txHash, txIxInt, depositOutput)

        val datum: DepositDatum = fromData[DepositDatum](
          Interop.toScalusData(
            PlutusData.deserialize(HexUtil.decodeHexString(depositUtxo.getInlineDatum))
          )
        )

        val headAddressBech32 = headStateReader.headBechAddress

        val refundAddress = addressToBloxbean(ctx.network, datum.refundAddress)

        // TODO: Not the best place
        // TODO: can be checked afterwards see https://github.com/cardano-hydrozoa/hydrozoa/issues/62
        // Deposit is locked at the head's script (maybe not necessary in fact)
        if (headAddressBech32.bech32 != depositUtxo.getAddress)
            return Left("Deposit utxo should be locked at the head's address.")

        // TODO: move to Node as well, not a concern of this function
        // TODO: this fails with Yaci - it doesn't expose GET /api/v1/genesis
        // val Right(genesis) = ctx.backendService.getNetworkInfoService.getNetworkInfo.toEither
        // val slotLength = genesis.getSlotLength
        // val slotZero = genesis.getSystemStart
        // val beginSlot = ...

        // TODO: temporary workaround - add 60 slots to the tip
        val lastBlockSlot = ctx.backendService.getBlockService.getLatestBlock.getValue.getSlot
        val beginSlot = lastBlockSlot + 60

        val txPartial = Tx()
            .collectFrom(List(depositUtxo).asJava)

        datum.refundDatum match
            case Nothing =>
                txPartial.payToAddress(
                  refundAddress.toBech32,
                  lovelace(depositOutput.getValue.getCoin)
                )
            case Just(refundDatum) =>
                txPartial.payToContract(
                  refundAddress.toBech32,
                  lovelace(depositOutput.getValue.getCoin),
                  Interop.toPlutusData(fromCbor(refundDatum))
                )

        txPartial.from(headAddressBech32.bech32)

        val headNativeScript = headStateReader.headNativeScript
        val nativeScript = NativeScript.deserializeScriptRef(headNativeScript.bytes)

        val postDatedRefundTx = builder
            .apply(txPartial)
            .validFrom(beginSlot)
            .preBalanceTx((_, t) => t.getWitnessSet.getNativeScripts.add(nativeScript))
            // TODO: magic numbers
            .additionalSignersCount(3)
            .feePayer(refundAddress.toBech32)
            .build

<<<<<<< HEAD
        Right(TxL1(postDatedRefundTx.serialize))
=======
        Right(MultisigTx(TxL1(ret.serialize)))
>>>>>>> 02a360aa
}<|MERGE_RESOLUTION|>--- conflicted
+++ resolved
@@ -95,9 +95,5 @@
             .feePayer(refundAddress.toBech32)
             .build
 
-<<<<<<< HEAD
-        Right(TxL1(postDatedRefundTx.serialize))
-=======
-        Right(MultisigTx(TxL1(ret.serialize)))
->>>>>>> 02a360aa
+        Right(MultisigTx(TxL1(postDatedRefundTx.serialize)))
 }