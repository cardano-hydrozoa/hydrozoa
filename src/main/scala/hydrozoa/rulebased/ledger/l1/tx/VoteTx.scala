package hydrozoa.rulebased.ledger.l1.tx

<<<<<<< HEAD
import cats.implicits.*
import com.bloxbean.cardano.client.util.HexUtil
import hydrozoa.*
import hydrozoa.lib.tx.ScriptWitness.ScriptValue
import hydrozoa.lib.tx.TransactionBuilderStep.{Pay, SpendOutput}
import hydrozoa.lib.tx.{OutputWitness, TransactionBuilder, TransactionUnspentOutput, TxBuildError}
import hydrozoa.multisig.ledger.dapp.utxo.{OwnVoteUtxo, VoteUtxoCast}
import hydrozoa.rulebased.ledger.l1.dapp.utxo.RuleBasedTreasuryUtxo
import hydrozoa.rulebased.ledger.l1.script.plutus.DisputeResolutionScript
import hydrozoa.rulebased.ledger.l1.script.plutus.DisputeResolutionValidator.{
    DisputeRedeemer,
    OnchainBlockHeader,
    VoteRedeemer
}
import hydrozoa.rulebased.ledger.l1.state.VoteState.VoteStatus.NoVote
import hydrozoa.rulebased.ledger.l1.state.VoteState.{VoteDatum, VoteDetails, VoteStatus}
import monocle.syntax.all.*
import scalus.builtin.Data.{fromData, toData}
import scalus.builtin.{ByteString, Data}
import scalus.cardano.ledger.*
import scalus.cardano.ledger.DatumOption.Inline
import scalus.cardano.ledger.TransactionOutput.Babbage
import scalus.cardano.ledger.txbuilder.*
import scalus.prelude.List as SList
import scalus.serialization.cbor.Cbor as ScalusCbor

import scala.util.{Failure, Success, Try}
// import hydrozoa.datumOption // TODO: Will be needed if we add datum hash support

final case class VoteTx(
    // TODO: what we want to keep here if anything?
    voteUtxoSpent: OwnVoteUtxo,
    voteUtxoProduced: VoteUtxoCast,
    tx: Transaction
) // TODO: rule-based trait analogous to Tx?

object VoteTx {

    case class Recipe(
        voteUtxo: OwnVoteUtxo, // The vote UTXO to spend
        // TODO: use rule-based treasury utxo
        treasuryUtxo: RuleBasedTreasuryUtxo, // Treasury UTXO for reference
        collateralUtxo: Utxo[L1],
        blockHeader: OnchainBlockHeader,
        signatures: List[Ed25519Signature],
        ttl: Long,
        context: BuilderContext
        //// TODO: should be accessible to the builder, since the vote tx requires voter signature
        // wallet: Wallet
    )

    enum BuildError:
        case SomeBuilderError(e: TxBuildError)
        case SomeBalancingError(e: TxBalancingError | PlutusScriptEvaluationException)
        case SomeTransactionException(e: TransactionException)
        case InvalidVoteDatum(msg: String)
        case VoteAlreadyCast

    def build(recipe: Recipe): Either[BuildError, VoteTx] = {
        import BuildError.*

        // Extract current vote datum from the UTXO
        val voteOutput = recipe.voteUtxo.utxo.output.untagged

        voteOutput.datumOption match {
            case Some(DatumOption.Inline(datumData)) =>
                Try(fromData[VoteDatum](datumData)) match {
                    case Success(voteDatum) =>
                        if voteDatum.voteStatus == NoVote then
                            val updatedVoteDatum = voteDatum.copy(
                              voteStatus = VoteStatus.Vote(
                                VoteDetails(
                                  recipe.blockHeader.commitment,
                                  recipe.blockHeader.versionMinor
                                )
                              )
                            )
                            buildVoteTx(recipe, updatedVoteDatum)
                        else Left(VoteAlreadyCast)

                    case Failure(e) =>
                        Left(
                          InvalidVoteDatum(
                            s"Failed to parse VoteDatum from inline datum: ${e.getMessage}"
                          )
                        )
                }
            case _ =>
                Left(InvalidVoteDatum("Vote utxo must have inline datum"))
        }
    }

    private def buildVoteTx(
        recipe: Recipe,
        datumWithVote: VoteDatum
    ): Either[BuildError, VoteTx] = {
        import BuildError.*

        // Get the TransactionInput and TransactionOutput from VoteUtxo
        val (voteInput, voteOutput) =
            (recipe.voteUtxo.utxo.input.untagged, recipe.voteUtxo.utxo.output.untagged)

        // Create redeemer for dispute resolution script
        val redeemer = DisputeRedeemer.Vote(
          VoteRedeemer(
            recipe.blockHeader,
            SList.from(
              recipe.signatures.map(sig =>
                  ByteString.fromArray(IArray.genericWrapArray(sig).toArray)
              )
            )
          )
        )

        // Build the transaction
        val buildResult = for {
            unbalancedTx <- TransactionBuilder
                .buildTransaction(
                  List(
                    // Spend the vote utxo with dispute resolution script witness
                    // So far we use in-place script
                    SpendOutput(
                      TransactionUnspentOutput(voteInput, voteOutput),
                      Some(
                        OutputWitness.PlutusScriptOutput(
                          // TODO: use a reference utxo? Rule-based regime scripts will be deployed as reference script,
                          //  though nodes don't necessarily need to resolve those utxos, they may reconstruct them based manually.
                          ScriptValue(DisputeResolutionScript.compiledPlutusV3Script),
                          redeemer.toData,
                          None // No datum witness needed for an inline datum?
                        )
                      )
                    ),
                    // Pay back to the vote contract address with updated datum
                    Pay(
                      Babbage(
                        address = voteOutput.address,
                        value = voteOutput.value,
                        datumOption = Some(Inline(datumWithVote.toData)),
                        scriptRef = None
                      )
                    )
                  )
                )
                .left
                .map(SomeBuilderError(_))

            unbalancedTx1 = unbalancedTx
                // add the treasury as a reference utxo
                .focus(_.body.value.referenceInputs)
                .replace(TaggedOrderedSet.from(List(recipe.treasuryUtxo.txId)))
                // set the voter as the only required signer
                .focus(_.body.value.requiredSigners)
                .replace(TaggedOrderedSet.from(List(recipe.voteUtxo.voter)))
                // set TTL
                .focus(_.body.value.ttl)
                .replace(Some(recipe.ttl))
                // set collateral
                .focus(_.body.value.collateralInputs)
                .replace(TaggedOrderedSet.from(List(recipe.collateralUtxo.input)))
                // TODO: remove - fake coins
                .focus(_.body.value.fee)
                .replace(Coin(100000))

            // ping keep raw
            unbalancedTx2 = unbalancedTx1
                .focus(_.body.raw)
                .replace(ScalusCbor.encode(unbalancedTx1.body.value))

            // _ = println(unbalancedTx)
            // _ = println(HexUtil.encodeHexString(unbalancedTx2.toCbor))

            // Balance the transaction
            balanced <- LowLevelTxBuilder
                .balanceFeeAndChange(
                  initial = unbalancedTx1,
                  changeOutputIdx = 0, // Send change to the vote output
                  protocolParams = recipe.context.protocolParams,
                  resolvedUtxo = recipe.context.utxo,
                  evaluator = recipe.context.evaluator
                )
                .left
                .map(SomeBalancingError(_))

            // _ = println(HexUtil.encodeHexString(balanced.toCbor))
            // _ = println("validating the balanced tx")

            // Validate the transaction
            validated <- recipe.context
                .validate(balanced)
                .left
                .map(SomeTransactionException(_))

        } yield validated

        buildResult.map { validatedTx =>
            VoteTx(
              voteUtxoSpent = recipe.voteUtxo,
              voteUtxoProduced = VoteUtxoCast(
                Utxo[L1](
                  UtxoId[L1](validatedTx.id, 0), // Vote output is at index 0
                  Output[L1](
                    validatedTx.body.value.outputs(0).value.asInstanceOf[Babbage]
                  ) // The updated vote output
                )
              ),
              tx = validatedTx
            )
        }
    }
}
=======
//import hydrozoa._
//import hydrozoa.lib.tx.ScriptSource.ScriptValue
//import hydrozoa.lib.tx.TransactionBuilderStep.{Pay, SpendOutput}
//import hydrozoa.lib.tx.{WitnessForSpend, TransactionBuilder, TransactionUnspentOutput, TxBuildError}
//import hydrozoa.multisig.ledger.dapp.utxo.{TreasuryUtxo, VoteUtxo}
//import hydrozoa.rulebased.ledger.l1.state.VoteState
//import hydrozoa.rulebased.ledger.l1.state.VoteState.{VoteDatum, VoteDetails, VoteStatus}
//
//import scalus.builtin.Data.{fromData, toData}
//import scalus.builtin.{ByteString, Data}
//import scalus.cardano.address.Network.Mainnet
//import scalus.cardano.ledger.DatumOption.Inline
//import scalus.cardano.ledger.TransactionOutput.Babbage
//import scalus.cardano.ledger._
//import scalus.cardano.ledger.txbuilder._
//
//import cats.implicits._
//
//import scala.util.{Failure, Success, Try}
//// import hydrozoa.datumOption // TODO: Will be needed if we add datum hash support
//
//// Simplified types for now - these would need to be defined based on the actual L2 block structure
//case class BlockHeader(hash: ByteString, version: BigInt) derives scalus.builtin.ToData
//case class MinorBlockL1Effect(header: BlockHeader, multisigProof: ByteString)
//    derives scalus.builtin.ToData
//case class Account(
//    address: AddressL1,
//    signingKey: ByteString
//) // Simplified - actual implementation would need proper key management
//
//final case class VoteTx(
//    voteUtxoSpent: VoteUtxo,
//    voteUtxoProduced: VoteUtxo,
//    tx: Transaction
//) // TODO: extends appropriate Tx trait
//
//object VoteTx {
//
//    case class Recipe(
//        voteUtxo: VoteUtxo, // The vote UTXO to spend
//        treasuryUtxo: TreasuryUtxo, // Treasury UTXO for reference
//        blockHeader: BlockHeader,
//        proof: MinorBlockL1Effect,
//        nodeAddress: AddressL1,
//        nodeAccount: Account,
//        newVoteDetails: VoteDetails, // The new vote to cast
//        context: BuilderContext
//    )
//
//    enum BuildError:
//        case SomeBuilderError(e: TxBuildError)
//        case OtherScalusBalancingError(e: TxBalancingError)
//        case OtherScalusTransactionException(e: TransactionException)
//        case InvalidVoteDatum(msg: String)
//        case MissingDisputeResolutionScript
//
//    def build(recipe: Recipe): Either[BuildError, VoteTx] = {
//        import BuildError.*
//
//        // Extract current vote datum from the UTXO
//        // Get the TransactionOutput from VoteUtxo
//        val voteOutput = recipe.voteUtxo.utxo.output.untagged
//
//        voteOutput.datumOption match {
//            case Some(DatumOption.Inline(datumData)) =>
//                Try(fromData[VoteDatum](datumData)) match {
//                    case Success(voteDatum) =>
//                        // Create updated vote datum with new vote
//                        val updatedVoteDatum = VoteDatum(
//                          key = voteDatum.key,
//                          link = voteDatum.link,
//                          peer = voteDatum.peer,
//                          voteStatus = VoteStatus.Vote(recipe.newVoteDetails)
//                        )
//
//                        buildVoteTx(recipe, updatedVoteDatum)
//
//                    case Failure(e) =>
//                        Left(
//                          InvalidVoteDatum(
//                            s"Failed to parse VoteDatum from inline datum: ${e.getMessage}"
//                          )
//                        )
//                }
//            case _ =>
//                Left(InvalidVoteDatum("Vote UTXO must have inline datum"))
//        }
//    }
//
//    private def buildVoteTx(
//        recipe: Recipe,
//        updatedVoteDatum: VoteDatum
//    ): Either[BuildError, VoteTx] = {
//        import BuildError.*
//
//        // Get the TransactionInput and TransactionOutput from VoteUtxo
//        val (voteInput, voteOutput) =
//            (recipe.voteUtxo.utxo.input.untagged, recipe.voteUtxo.utxo.output.untagged)
//
//        // Create redeemer for dispute resolution script
//        val redeemer = recipe.proof.toData
//
//        // Get dispute resolution script (placeholder - would need actual implementation)
//        val disputeResolutionScript =
//            Script.PlutusV3(ByteString.fromHex("deadbeef")) // TODO: actual script
//
//        // Build the transaction
//        val buildResult = for {
//            unbalancedTx <- TransactionBuilder
//                .build(
//                  Mainnet,
//                  List(
//                    // Spend the vote UTXO with dispute resolution script witness
//                    SpendOutput(
//                      TransactionUnspentOutput(voteInput, voteOutput),
//                      Some(
//                        WitnessForSpend.PlutusScriptOutput(
//                          ScriptValue(
//                            disputeResolutionScript,
//                            // FIXME: does this need any additional signers?
//                            Set.empty
//                          ),
//                          redeemer,
//                          None // No datum witness needed for spending
//                        )
//                      )
//                    ),
//                    // TODO: Add treasury UTXO as reference input if needed
//                    // For now, we'll skip the treasury reference to simplify the implementation
//                    // Pay back to the vote contract address with updated datum
//                    Pay(
//                      Babbage(
//                        address = voteOutput.address,
//                        value = voteOutput.value,
//                        datumOption = Some(Inline(updatedVoteDatum.toData)),
//                        scriptRef = None
//                      )
//                    )
//                  )
//                )
//                .left
//                .map(SomeBuilderError(_))
//
//            // Balance the transaction
//            balanced <- LowLevelTxBuilder
//                .balanceFeeAndChange(
//                  initial = unbalancedTx.transaction,
//                  changeOutputIdx = 0, // Send change to the vote output
//                  protocolParams = recipe.context.protocolParams,
//                  resolvedUtxo = recipe.context.utxo,
//                  evaluator = recipe.context.evaluator
//                )
//                .left
//                .map(OtherScalusBalancingError(_))
//
//            // Validate the transaction
//            validated <- recipe.context
//                .validate(balanced)
//                .left
//                .map(OtherScalusTransactionException(_))
//
//        } yield validated
//
//        buildResult.map { validatedTx =>
//            VoteTx(
//              voteUtxoSpent = recipe.voteUtxo,
//              voteUtxoProduced = VoteUtxo(
//                Utxo[L1](
//                  UtxoId[L1](validatedTx.id, 0), // Vote output is at index 0
//                  Output[L1](
//                    validatedTx.body.value.outputs(0).value.asInstanceOf[Babbage]
//                  ) // The updated vote output
//                )
//              ),
//              tx = validatedTx
//            )
//        }
//    }
//}
>>>>>>> 8f890fbd
<|MERGE_RESOLUTION|>--- conflicted
+++ resolved
@@ -1,6 +1,5 @@
 package hydrozoa.rulebased.ledger.l1.tx
 
-<<<<<<< HEAD
 import cats.implicits.*
 import com.bloxbean.cardano.client.util.HexUtil
 import hydrozoa.*
@@ -212,7 +211,6 @@
         }
     }
 }
-=======
 //import hydrozoa._
 //import hydrozoa.lib.tx.ScriptSource.ScriptValue
 //import hydrozoa.lib.tx.TransactionBuilderStep.{Pay, SpendOutput}
@@ -391,5 +389,4 @@
 //            )
 //        }
 //    }
-//}
->>>>>>> 8f890fbd
+//}