--- conflicted
+++ resolved
@@ -13,11 +13,8 @@
 import scalus.builtin.Builtins.*
 import scalus.builtin.ByteString.hex
 import scalus.builtin.ToData.toData
-<<<<<<< HEAD
 import scalus.cardano.address.ShelleyDelegationPart.Null
 import scalus.cardano.address.{Network, ShelleyAddress, ShelleyPaymentPart}
-=======
->>>>>>> e031963c
 import scalus.cardano.ledger.{Language, Script}
 import scalus.ledger.api.v1.Value.+
 import scalus.ledger.api.v3.*
@@ -421,10 +418,6 @@
 
 object RuleBasedTreasuryScript {
     // Compile the validator to Scalus Intermediate Representation (SIR)
-<<<<<<< HEAD
-    // Using def instead of lazy val to avoid stack overflow during tests
-=======
->>>>>>> e031963c
     private val compiledSir = Compiler.compile(RuleBasedTreasuryValidator.validate)
 
     // Convert to optimized UPLC with error traces for PlutusV3
@@ -440,11 +433,7 @@
     // private def cborEncoded: Array[Byte] = compiledDeBruijnedProgram.cborEncoded
     val flatEncoded: Array[Byte] = compiledDeBruijnedProgram.flatEncoded
 
-<<<<<<< HEAD
-    val compiledCbor = compiledDeBruijnedProgram.cborEncoded
-=======
     val compiledCbor: Array[Byte] = compiledDeBruijnedProgram.cborEncoded
->>>>>>> e031963c
 
     val compiledPlutusV3Script =
         Script.PlutusV3(ByteString.fromArray(RuleBasedTreasuryScript.compiledCbor))
@@ -461,14 +450,11 @@
 
     // For compatibility with code that expects script hash as byte array
     val getScriptHash: Array[Byte] = compiledScriptHash.bytes
-<<<<<<< HEAD
 
     def address(n: Network): ShelleyAddress =
         ShelleyAddress(
-            network = n,
-            payment = ShelleyPaymentPart.Script(RuleBasedTreasuryScript.compiledScriptHash),
-            delegation = Null
+          network = n,
+          payment = ShelleyPaymentPart.Script(RuleBasedTreasuryScript.compiledScriptHash),
+          delegation = Null
         )
-=======
->>>>>>> e031963c
 }