package hydrozoa.rulebased.ledger.dapp.tx

import cats.implicits.*
import hydrozoa.*
import hydrozoa.rulebased.ledger.dapp.script.plutus.DisputeResolutionScript
import hydrozoa.rulebased.ledger.dapp.script.plutus.DisputeResolutionValidator.{
    DisputeRedeemer,
    TallyRedeemer,
    maxVote
}
import hydrozoa.rulebased.ledger.dapp.state.VoteState.*
import hydrozoa.rulebased.ledger.dapp.utxo.{RuleBasedTreasuryUtxo, TallyVoteUtxo}
import scala.util.{Failure, Success, Try}
import scalus.builtin.Data.{fromData, toData}
import scalus.cardano.address.Network
import scalus.cardano.ledger.DatumOption.Inline
import scalus.cardano.ledger.TransactionOutput.Babbage
import scalus.cardano.ledger.rules.STS.Validator
import scalus.cardano.ledger.{Utxo as _, *}
import scalus.cardano.txbuilder.Datum.DatumInlined
import scalus.cardano.txbuilder.LowLevelTxBuilder.ChangeOutputDiffHandler
import scalus.cardano.txbuilder.ScriptSource.PlutusScriptValue
import scalus.cardano.txbuilder.TransactionBuilderStep.{
    AddCollateral,
    ReferenceOutput,
    Send,
    Spend,
    ValidityEndSlot
}
import scalus.cardano.txbuilder.{
    SomeBuildError,
    ThreeArgumentPlutusScriptWitness,
    TransactionBuilder,
    TransactionUnspentOutput
}
<<<<<<< HEAD
import scalus.prelude.Option.None as SNone
=======
>>>>>>> 9d766557

final case class TallyTx(
    continuingVoteUtxo: TallyVoteUtxo,
    removedVoteUtxo: TallyVoteUtxo,
    treasuryUtxo: RuleBasedTreasuryUtxo,
    tx: Transaction
)

object TallyTx {

    case class Recipe(
        continuingVoteUtxo: TallyVoteUtxo,
        removedVoteUtxo: TallyVoteUtxo,
        treasuryUtxo: RuleBasedTreasuryUtxo,
        collateralUtxo: Utxo[L1],
        validityEndSlot: Long,
        network: Network,
        protocolParams: ProtocolParams,
        evaluator: PlutusScriptEvaluator,
        validators: Seq[Validator]
    )

    enum TallyTxError:
        case AbsentVoteDatum(utxo: UtxoIdL1)
        case MalformedVoteDatum(utxo: UtxoIdL1, msg: String)
        case IncompatibleVotes(continuing: (Key, Link), removed: (Key, Link))

    def build(recipe: Recipe): Either[SomeBuildError | TallyTxError, TallyTx] = {
        for {
            continuingVoteDatum <- extractVoteDatum(recipe.continuingVoteUtxo)
            removedVoteDatum <- extractVoteDatum(recipe.removedVoteUtxo)
            outputDatum <- tallyVotes(continuingVoteDatum, removedVoteDatum)
            result <- buildTallyTx(recipe, outputDatum)
        } yield result
    }

    private def extractVoteDatum(
        voteUtxo: TallyVoteUtxo
    ): Either[TallyTxError, VoteDatum] = {
        import TallyTxError.*

        val voteOutput = voteUtxo.utxo.output.untagged
        voteOutput.datumOption match {
            case Some(DatumOption.Inline(datumData)) =>
                Try(fromData[VoteDatum](datumData)) match {
                    case Success(voteDatum) => Right(voteDatum)
                    case Failure(e) =>
                        Left(
                          MalformedVoteDatum(
                            voteUtxo.utxo.input,
                            s"Malformed VoteDatum data: ${datumData.toString}"
                          )
                        )
                }
            case _ => Left(AbsentVoteDatum(voteUtxo.utxo.input))
        }
    }

    private def tallyVotes(
        continuing: VoteDatum,
        removed: VoteDatum
    ): Either[TallyTxError, VoteDatum] = {
        import TallyTxError.*

        if continuing.link != removed.key
        then Left(IncompatibleVotes((continuing.key, continuing.link), (removed.key, removed.link)))
        else {
            val higherVote = maxVote(
              continuing.voteStatus,
              removed.voteStatus
            )
            Right(VoteDatum(continuing.key, removed.link, higherVote))
        }
    }

    private def buildTallyTx(
        recipe: Recipe,
        outputDatum: VoteDatum
    ): Either[SomeBuildError, TallyTx] = {
        import recipe.*

        val outputValue = continuingVoteUtxo.utxo.output.value +
            removedVoteUtxo.utxo.output.value

        val continuingRedeemer = DisputeRedeemer.Tally(TallyRedeemer.Continuing)
        val removedRedeemer = DisputeRedeemer.Tally(TallyRedeemer.Removed)

        for {
            context <- TransactionBuilder
                .build(
                  network,
                  List(
                    // Spend the continuing vote utxo with tally redeemer
                    Spend(
                      TransactionUnspentOutput(continuingVoteUtxo.utxo.toScalus),
                      ThreeArgumentPlutusScriptWitness(
                        PlutusScriptValue(DisputeResolutionScript.compiledPlutusV3Script),
                        continuingRedeemer.toData,
                        DatumInlined,
                        Set.empty
                      )
                    ),
                    // Spend the removed vote utxo with tally redeemer
                    Spend(
                      TransactionUnspentOutput(removedVoteUtxo.utxo.toScalus),
                      ThreeArgumentPlutusScriptWitness(
                        PlutusScriptValue(DisputeResolutionScript.compiledPlutusV3Script),
                        removedRedeemer.toData,
                        DatumInlined,
                        Set.empty
                      )
                    ),
                    // Send back the continuing vote utxo (the removed one is consumed)
                    Send(
                      Babbage(
                        address = continuingVoteUtxo.utxo.output.address,
                        value = outputValue,
                        datumOption = Some(Inline(outputDatum.toData)),
                        scriptRef = None
                      )
                    ),
                    ReferenceOutput(TransactionUnspentOutput(treasuryUtxo.toUtxo)),
                    AddCollateral(TransactionUnspentOutput(collateralUtxo.toScalus)),
                    ValidityEndSlot(validityEndSlot)
                  )
                )

            finalized <- context
                .finalizeContext(
                  protocolParams = protocolParams,
                  diffHandler = new ChangeOutputDiffHandler(
                    protocolParams,
                    0
                  ).changeOutputDiffHandler,
                  evaluator = evaluator,
                  validators = validators
                )

        } yield TallyTx(
          continuingVoteUtxo = continuingVoteUtxo,
          removedVoteUtxo = removedVoteUtxo,
          treasuryUtxo = treasuryUtxo,
          tx = finalized.transaction
        )
    }
}<|MERGE_RESOLUTION|>--- conflicted
+++ resolved
@@ -33,10 +33,6 @@
     TransactionBuilder,
     TransactionUnspentOutput
 }
-<<<<<<< HEAD
-import scalus.prelude.Option.None as SNone
-=======
->>>>>>> 9d766557
 
 final case class TallyTx(
     continuingVoteUtxo: TallyVoteUtxo,
