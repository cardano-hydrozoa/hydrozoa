--- conflicted
+++ resolved
@@ -30,11 +30,7 @@
     private val events = Ref.unsafe[IO, TreeMap[LedgerEventId, NewLedgerEvent]](TreeMap())
     private val confirmedBlock = Ref.unsafe[IO, Option[BlockId]](None)
 
-<<<<<<< HEAD
-    override def receive: ReplyingReceive[IO, Request, Response] =
-=======
     override def receive: Receive[IO, Request] =
->>>>>>> d7d95452
         PartialFunction.fromFunction({
             case x: PersistRequest =>
                 x.handleRequest({ case PersistRequest(data, dResp) =>
