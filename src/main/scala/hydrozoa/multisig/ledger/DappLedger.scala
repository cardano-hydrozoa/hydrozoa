package hydrozoa.multisig.ledger

import cats.data.EitherT
import cats.effect.IO.realTime
import cats.effect.{Deferred, IO, Ref}
import com.suprnation.actor.Actor.{Actor, Receive}
import com.suprnation.actor.ReplyingActor
import hydrozoa.config.EquityShares
import hydrozoa.lib.actor.SyncRequest
import hydrozoa.multisig.ledger.DappLedger.Errors.*
import hydrozoa.multisig.ledger.DappLedger.Requests.*
import hydrozoa.multisig.ledger.DappLedger.{State, *}
import hydrozoa.multisig.ledger.dapp.token.CIP67
import hydrozoa.multisig.ledger.dapp.tx.*
import hydrozoa.multisig.ledger.dapp.txseq.{FinalizationTxSeq, SettlementTxSeq}
import hydrozoa.multisig.ledger.dapp.utxo.{DepositUtxo, MultisigRegimeUtxo, TreasuryUtxo}
<<<<<<< HEAD
import hydrozoa.multisig.ledger.joint.utxo.Payout
import hydrozoa.multisig.ledger.virtual.GenesisObligation
import hydrozoa.multisig.ledger.virtual.commitment.KzgCommitment.KzgCommitment
=======
import hydrozoa.multisig.ledger.joint.obligation.Payout
import hydrozoa.multisig.ledger.virtual.{GenesisObligation, L2EventGenesis}
>>>>>>> c9aaaa60
import hydrozoa.multisig.protocol.types.{Block, LedgerEvent}

import scala.collection.immutable.Queue
import scala.language.implicitConversions
import scalus.cardano.address.ShelleyAddress
import scalus.cardano.ledger.*
import scalus.cardano.ledger.AuxiliaryData.Metadata
import scalus.cardano.ledger.TransactionOutput.Babbage
import scalus.ledger.api.v3.PosixTime

trait DappLedger(
    initialTreasuryUtxo: TreasuryUtxo,
    config: hydrozoa.multisig.ledger.dapp.tx.Tx.Builder.Config
) extends Actor[IO, Request] {
    val headAddress: ShelleyAddress = initialTreasuryUtxo.address

    private val state: Ref[IO, State] =
        Ref.unsafe[IO, State](State(initialTreasuryUtxo, Queue.empty))

    override def receive: Receive[IO, Request] = PartialFunction.fromFunction {
        case d: RegisterDeposit => d.handleRequest(registerDeposit)
        case s: SettleLedger    => s.handleRequest(settleLedger)
        case f: FinalizeLedger  => f.handleRequest(finalizeLedger)
        // FIXME: this can't actually throw an error, not really. But using ?: makes it seem like it can
        case g: GetState => g.handleRequest(_ => state.get)
    }

    /** Check that a deposit tx is valid and add the deposit utxo it produces to the ledger's state.
      * Return the produced deposit utxo and a post-dated refund transaction for it.
      */
<<<<<<< HEAD
    private def registerDeposit(depositSeq: RegisterDeposit): IO[Unit] = {
        val eitherTxs: Either[ParseDepositError, DepositTx] = for {
=======
    private def registerDeposit(args: RegisterDeposit): IO[Either[DappLedgerError, Unit]] = {
        val eitherTxs: Either[DappLedgerError, DepositTx] = for {
>>>>>>> c9aaaa60
            depositTx <- DepositTx
                .parse(args.serializedDeposit, config, args.virtualOutputs)
                .left
                .map(ParseDepositError(_))
            //            refundTx: RefundTx.PostDated <- RefundTx.PostDated
            //                .parse(depositSeq.serializedRefund)
            //                .left
            //                .map(ParseRefundPostDatedError(_))
        } yield depositTx // , refundTx)

        eitherTxs match {
            case Left(e) => throw e
            case Right(x) =>
                for {
                    _ <- validateTimeBounds(x)
                    _ <- state
                        .update(s => s.appendToQueue((args.eventId, x.depositProduced)))
                        .map(Right(_))
                } yield ()
        }
    }

    // FIXME: we are supposed be checking Deposit maturity, time bounds here. But its not clear where
    // that time actually gets set.
    private def validateTimeBounds(
        tx: DepositTx
    ): IO[Either[InvalidTimeBound, Unit]] = {
        for {
            currentTime <- realTime
            _ <-
                if tx.depositProduced.datum.refundInstructions.startTime >= BigInt(
                      currentTime.toSeconds
                    )
                then IO.pure(Left(InvalidTimeBound("deposit deadline exceeded")))
                else IO.pure(Right(()))
        } yield Right(())
    }

    /** Construct a settlement transaction, a fallback transaction, a list of rollout transactions,
      * and a list of immediate refund transactions based on the arguments. Remove the
      * absorbed/refunded deposits and update the treasury in the ledger state. Called when the
      * block weaver sends the single to close the block in leader mode.
      *
      * The collective value of the [[payouts]] must '''not''' exceed the [[treasury]] value.
      */
    // N.B.: JointLedger calls this as a synchronous request. We are not responsible for
    // sending it back to the joint ledger.
    private def settleLedger(
        args: SettleLedger
    ): IO[SettleLedger.Result] = {

        import args.*
        def isMature(depositTx: DepositUtxo): Boolean = ???

        // We use the left branch of the eitherT to short circuit if a settlement isn't actually necessary.
        // Otherwise, we return right.
        // We also use exceptions for actual exceptional circumstances.
        val eitherT
            : EitherT[IO, SettleLedger.ResultWithoutSettlement, SettleLedger.ResultWithSettlement] =
            for {
                s <- EitherT.right(state.get)

                // TODO: partitioning probably isn't the fastest way, because it will inspect each
                // element of the queue. But I don't recall if we assume the queue is sorted according to
                // maturity time, so I'll go with this for now. If it is sorted, there's almost certainly
                // a more efficient function.
                depositsPartition = s.deposits.partition(x => isMature(x._2))
                matureDeposits = depositsPartition._1
                immatureDeposits = depositsPartition._2

                // Tuple containing (depositsInPollResults, depositsNotInPollResults)
                depositPartition = matureDeposits.partition(x => pollDepositResults.contains(x._1))
                depositsInPollResults = depositPartition._1

                // TODO: these just get ignored for now. In the future, we'd want to create a RefundImmediate
                depositsNotInPollResults = depositPartition._2

                _ <-
                    if depositsInPollResults.isEmpty && payouts.isEmpty
                    then
                        EitherT.leftT[IO, SettleLedger.ResultWithSettlement](
                          SettleLedger.ResultWithoutSettlement(depositsNotInPollResults)
                        )
                    else EitherT.pure[IO, SettleLedger.ResultWithoutSettlement](())

                genesisObligations: Queue[(LedgerEvent.Id, GenesisObligation)] =
                    if depositsInPollResults.isEmpty then Queue.empty
                    else
                        depositsInPollResults.map(d =>
                            (
                              d._1,
                              GenesisObligation
                                  .fromDepositUtxo(d._2, network = config.headAddress.network)
                            )
                        )

                /* FIXME:
            At this point, I'm fairly certain that the DappLedger needs to call out to the virtual ledger
            in order to pass it the genesis obligations. We need all of the obligations in this Tx applied
            in order to calculate the KZG commit, which we subsequently need to get in a synchronous call via
                virtualLedger ?: GetState
            and the settlement tx builder needs to be updated to take the KZG commit
                 */
                settlementTxSeqArgs = SettlementTxSeq.Builder.Args(
                  // Is this field redundant?
                  majorVersionProduced =
                      Block.Version.Major(s.treasury.datum.versionMajor.toInt).increment,
                  treasuryToSpend = s.treasury,
                  depositsToSpend = depositsInPollResults.map(_._2).toVector,
                  payoutObligationsRemaining = payouts,
                  tallyFeeAllowance = tallyFeeAllowance,
                  votingDuration = votingDuration
                )

                settlementTxSeqRes <-
                    SettlementTxSeq.Builder(config).build(settlementTxSeqArgs) match {
                        case Left(e)  => throw SettlementTxSeqBuilderError(e)
                        case Right(r) => EitherT.right(IO.pure(r))
                    }

                // We update the state with:
                // - the treasury produced by the settlement tx
                // - The deposits that were _not_ successfully processed by the settlement transaction (due to not fitting)
                //   and the remaining immature deposits
                newState = State(
                  treasury = settlementTxSeqRes.settlementTxSeq.settlementTx.treasuryProduced,
                  deposits = {
                      // The remaining "depositsToSpend" reattached to their associated refunds.
                      // (The settlement tx builder loses this information)
                      val correlatedDeposits =
                          matureDeposits.filter(x =>
                              settlementTxSeqRes.depositsToSpend.contains(x._1)
                          )
                      correlatedDeposits ++ immatureDeposits
                  }
                )
                _ <- EitherT.right(state.set(newState))
            } yield SettleLedger.ResultWithSettlement(
              settlementTxSeqRes.settlementTxSeq,
              settlementTxSeqRes.fallbackTx,
              genesisObligations,
              depositsNotInPollResults
            )
        eitherT.value.map {
            case Left(l)  => l
            case Right(r) => r
        }
    }

    /** Construct a finalization transaction, a list of rollout transactions, and a list of
      * immediate refund transactions based on the arguments. The [[DappLedger]] must be discarded
      * after this, so there's no point in updating its state.
      *
      * @param payouts
      *   a list of payout outputs that should be produced by the finalization and rollout
      *   transactions.
      *
      * The collective value of the [[payouts]] must '''not''' exceed the [[treasury]] value.
      * Immediate refund transactions must be constructed for every deposit in the ledger state.
      */
    // TODO (fund14): add Refund.Immediates to the return type
    private def finalizeLedger(
        args: FinalizeLedger
    ): IO[FinalizationTxSeq] = {
        import args.*
        val eitherT: EitherT[IO, FinalizationTxSeq.Builder.Error, FinalizationTxSeq] =
            for {
                s <- EitherT.right(state.get)
                kzg : KzgCommitment <- ???
                args = FinalizationTxSeq.Builder.Args(
                  kzgCommitment = kzg,
                  majorVersionProduced =
                      Block.Version.Major(s.treasury.datum.versionMajor.toInt).increment,
                  treasuryToSpend = s.treasury,
                  payoutObligationsRemaining = payoutObligationsRemaining,
                  multisigRegimeUtxoToSpend = multisigRegimeUtxoToSpend,
                  equityShares = equityShares
                )
                ftxSeq <- EitherT.fromEither[IO](FinalizationTxSeq.Builder(config).build(args))
            } yield ftxSeq
        eitherT.value.map {
            case Left(e)  => throw FinalizationTxSeqBuilderError(e)
            case Right(r) => r
        }
    }
}

/** ==Hydrozoa's detached dapp ledger on Cardano in the multisig regime==
  *
  * '''Dapp ledger on Cardano''' means that the ledger is domain-specific to a single decentralized
  * application (dApp), and that its state corresponds to a subset of the utxos in the general
  * Cardano ledger. Every state transition of the dapp ledger corresponds to a sequence of one or
  * more Cardano transactions.
  *
  * '''Detached dapp ledger''' means that the ledger's state can be evolved without waiting to
  * synchronize each state transition with Cardano. Instead, the Cardano transactions can be
  * asynchronously submitted to drive Cardano toward the state corresponding to the dapp ledger,
  * repeatedly re-submitting transactions as necessary until they are confirmed on Cardano.
  *
  * Hydrozoa's consensus protocol makes it possible for its dapp ledger to be detached by mitigating
  * the sources of contention that might interfere with the Cardano transactions corresponding to
  * the dapp ledger's transitions.
  */
object DappLedger {
    final case class State(
        treasury: TreasuryUtxo,
        // TODO: Queue[(EventId, DepositUtxo, RefundTx.PostDated)]
        deposits: Queue[(LedgerEvent.Id, DepositUtxo)] = Queue()
    ) {
        def appendToQueue(t: (LedgerEvent.Id, DepositUtxo)): State =
            this.copy(treasury, deposits.appended(t))
    }

    object Requests {
        type Request = RegisterDeposit | SettleLedger | FinalizeLedger | GetState

<<<<<<< HEAD
        final case class RegisterDeposit private (
            serializedDeposit: Array[Byte],
            eventId: LedgerEvent.Id,
            override val dResponse: Deferred[IO, Either[ParseDepositError, Unit]]
        ) extends SyncRequest[IO, ParseDepositError, Unit]
=======
        final case class RegisterDeposit(
            serializedDeposit: Array[Byte],
            virtualOutputs: NonEmptyList[Babbage],
            eventId: LedgerEvent.Id
        )
>>>>>>> c9aaaa60

        final case class SettleLedger private (
            pollDepositResults: Set[LedgerEvent.Id],
            payouts: Vector[Payout.Obligation],
            blockCreationTime: PosixTime,
            tallyFeeAllowance: Coin,
            votingDuration: PosixTime,
            override val dResponse: Deferred[
              IO,
              Either[SettlementTxSeqBuilderError, SettleLedger.Result]
            ]
        ) extends SyncRequest[IO, SettlementTxSeqBuilderError, SettleLedger.Result]

        object RegisterDeposit {
            // TODO: Make opaque? We don't want just any random deposit with any random event ID, we
            // want to make sure that they correspond to each other
            def apply(
                serializedDeposit: Array[Byte],
                eventId: LedgerEvent.Id
            ): IO[RegisterDeposit] =
                Deferred[IO, Either[ParseDepositError, Unit]]
                    .flatMap(x => IO.pure(new RegisterDeposit(serializedDeposit, eventId, x)))
        }

        object SettleLedger {
            def apply(
                pollDepositResults: Set[LedgerEvent.Id],
                payouts: Vector[Payout.Obligation.L1],
                blockCreationTime: PosixTime,
                tallyFeeAllowance: Coin,
                votingDuration: PosixTime
            ): IO[SettleLedger] =
                Deferred[IO, Either[SettlementTxSeqBuilderError, SettleLedger.Result]]
                    .flatMap(x =>
                        IO.pure(
                          new SettleLedger(
                            pollDepositResults = pollDepositResults,
                            payouts = payouts,
                            blockCreationTime = blockCreationTime,
                            tallyFeeAllowance = tallyFeeAllowance,
                            votingDuration = votingDuration,
                            dResponse = x
                          )
                        )
                    )

            /** Sum type for results of calls to SettleLedger
              */
            trait Result

            /** Returned if either a deposit absorption or withdrawal is necessary to settle the
              * ledger
              *
              * @param settlementTxSeq
              * @param absorbedDeposits
              * @param refundedDeposits
              */
            final case class ResultWithSettlement(
                settlementTxSeq: SettlementTxSeq,
                fallBack: FallbackTx,
                absorbedDeposits: Queue[(LedgerEvent.Id, GenesisObligation)],
                refundedDeposits: Queue[(LedgerEvent.Id, DepositUtxo)]
            ) extends Result

            /** Returned if no deposit absorptions or withdrawals are necessary to settle the ledger
              *
              * @param refundedDeposits
              */
            final case class ResultWithoutSettlement(
                refundedDeposits: Queue[(LedgerEvent.Id, DepositUtxo)]
            ) extends Result
        }

<<<<<<< HEAD
        final case class FinalizeLedger private (
            payoutObligationsRemaining: Vector[Payout.Obligation.L1],
=======
        final case class FinalizeLedger(
            payoutObligationsRemaining: Vector[Payout.Obligation],
>>>>>>> c9aaaa60
            multisigRegimeUtxoToSpend: MultisigRegimeUtxo,
            equityShares: EquityShares,
            override val dResponse: Deferred[
              IO,
              Either[FinalizationTxSeqBuilderError, FinalizationTxSeq]
            ]
        ) extends SyncRequest[IO, FinalizationTxSeqBuilderError, FinalizationTxSeq]

        object FinalizeLedger {
            def apply(
                payoutObligationsRemaining: Vector[Payout.Obligation.L1],
                multisigRegimeUtxoToSpend: MultisigRegimeUtxo,
                equityShares: EquityShares
            ): IO[FinalizeLedger] = for {
                deferred <- Deferred[IO, Either[FinalizationTxSeqBuilderError, FinalizationTxSeq]]
            } yield FinalizeLedger(
              payoutObligationsRemaining,
              multisigRegimeUtxoToSpend = multisigRegimeUtxoToSpend,
              equityShares = equityShares,
              dResponse = deferred
            )
        }

        final case class GetState(
            override val dResponse: Deferred[IO, Either[Errors.GetStateError.type, State]]
        ) extends SyncRequest[IO, Errors.GetStateError.type, State]

        object GetState {
            def apply(): IO[GetState] = for {
                deferred <- Deferred[IO, Either[Errors.GetStateError.type, State]]
            } yield GetState(deferred)
        }
    }

    /** Initialize the L1 ledger's state and return the corresponding initialization transaction. */
    def create(
        initTx: InitializationTx,
        config: hydrozoa.multisig.ledger.dapp.tx.Tx.Builder.Config
    ): DappLedger =
        new DappLedger(initialTreasuryUtxo = initTx.treasuryProduced, config) {}

    trait Tx {
        def tx: Transaction

        /** A transaction belongs to a [[DappLedger]] if it matches on address and currency symbol
          */
        def txBelongsToLedger(ledger: DappLedger): Boolean =
            this.tx.auxiliaryData.getOrElse(false) match {
                case Metadata(m) =>
                    m.get(TransactionMetadatumLabel(CIP67.Tags.head))
                        .fold(false)(_ == ledger.headAddress)
                case _ => false
            }
    }

    object Errors {
        sealed trait DappLedgerError extends Throwable

        final case class ParseDepositError(wrapped: DepositTx.ParseError) extends DappLedgerError

        final case class ParseRefundPostDatedError(wrapped: String) extends DappLedgerError

        final case class InvalidTimeBound(msg: String) extends DappLedgerError

        final case class SettlementTxSeqBuilderError(wrapped: SettlementTxSeq.Builder.Error)
            extends DappLedgerError

        final case class FinalizationTxSeqBuilderError(wrapped: FinalizationTxSeq.Builder.Error)
            extends DappLedgerError

        case object GetStateError extends DappLedgerError
    }
}<|MERGE_RESOLUTION|>--- conflicted
+++ resolved
@@ -1,6 +1,6 @@
 package hydrozoa.multisig.ledger
 
-import cats.data.EitherT
+import cats.data.{EitherT, NonEmptyList}
 import cats.effect.IO.realTime
 import cats.effect.{Deferred, IO, Ref}
 import com.suprnation.actor.Actor.{Actor, Receive}
@@ -14,22 +14,15 @@
 import hydrozoa.multisig.ledger.dapp.tx.*
 import hydrozoa.multisig.ledger.dapp.txseq.{FinalizationTxSeq, SettlementTxSeq}
 import hydrozoa.multisig.ledger.dapp.utxo.{DepositUtxo, MultisigRegimeUtxo, TreasuryUtxo}
-<<<<<<< HEAD
-import hydrozoa.multisig.ledger.joint.utxo.Payout
+import hydrozoa.multisig.ledger.joint.obligation.Payout
 import hydrozoa.multisig.ledger.virtual.GenesisObligation
 import hydrozoa.multisig.ledger.virtual.commitment.KzgCommitment.KzgCommitment
-=======
-import hydrozoa.multisig.ledger.joint.obligation.Payout
-import hydrozoa.multisig.ledger.virtual.{GenesisObligation, L2EventGenesis}
->>>>>>> c9aaaa60
 import hydrozoa.multisig.protocol.types.{Block, LedgerEvent}
-
 import scala.collection.immutable.Queue
 import scala.language.implicitConversions
 import scalus.cardano.address.ShelleyAddress
 import scalus.cardano.ledger.*
 import scalus.cardano.ledger.AuxiliaryData.Metadata
-import scalus.cardano.ledger.TransactionOutput.Babbage
 import scalus.ledger.api.v3.PosixTime
 
 trait DappLedger(
@@ -52,15 +45,10 @@
     /** Check that a deposit tx is valid and add the deposit utxo it produces to the ledger's state.
       * Return the produced deposit utxo and a post-dated refund transaction for it.
       */
-<<<<<<< HEAD
     private def registerDeposit(depositSeq: RegisterDeposit): IO[Unit] = {
         val eitherTxs: Either[ParseDepositError, DepositTx] = for {
-=======
-    private def registerDeposit(args: RegisterDeposit): IO[Either[DappLedgerError, Unit]] = {
-        val eitherTxs: Either[DappLedgerError, DepositTx] = for {
->>>>>>> c9aaaa60
             depositTx <- DepositTx
-                .parse(args.serializedDeposit, config, args.virtualOutputs)
+                .parse(depositSeq.serializedDeposit, config, depositSeq.virtualOutputs)
                 .left
                 .map(ParseDepositError(_))
             //            refundTx: RefundTx.PostDated <- RefundTx.PostDated
@@ -75,7 +63,7 @@
                 for {
                     _ <- validateTimeBounds(x)
                     _ <- state
-                        .update(s => s.appendToQueue((args.eventId, x.depositProduced)))
+                        .update(s => s.appendToQueue((depositSeq.eventId, x.depositProduced)))
                         .map(Right(_))
                 } yield ()
         }
@@ -137,21 +125,20 @@
                 depositsNotInPollResults = depositPartition._2
 
                 _ <-
-                    if depositsInPollResults.isEmpty && payouts.isEmpty
+                    if depositsInPollResults.isEmpty && payoutObligations.isEmpty
                     then
                         EitherT.leftT[IO, SettleLedger.ResultWithSettlement](
                           SettleLedger.ResultWithoutSettlement(depositsNotInPollResults)
                         )
                     else EitherT.pure[IO, SettleLedger.ResultWithoutSettlement](())
 
-                genesisObligations: Queue[(LedgerEvent.Id, GenesisObligation)] =
+                genesisObligations: Queue[(LedgerEvent.Id, NonEmptyList[GenesisObligation])] =
                     if depositsInPollResults.isEmpty then Queue.empty
                     else
                         depositsInPollResults.map(d =>
                             (
                               d._1,
-                              GenesisObligation
-                                  .fromDepositUtxo(d._2, network = config.headAddress.network)
+                              d._2.virtualOutputs
                             )
                         )
 
@@ -162,13 +149,15 @@
                 virtualLedger ?: GetState
             and the settlement tx builder needs to be updated to take the KZG commit
                  */
+                kzg: KzgCommitment = ???
+
                 settlementTxSeqArgs = SettlementTxSeq.Builder.Args(
-                  // Is this field redundant?
+                  kzgCommitment = kzg,
                   majorVersionProduced =
                       Block.Version.Major(s.treasury.datum.versionMajor.toInt).increment,
                   treasuryToSpend = s.treasury,
                   depositsToSpend = depositsInPollResults.map(_._2).toVector,
-                  payoutObligationsRemaining = payouts,
+                  payoutObligationsRemaining = payoutObligations,
                   tallyFeeAllowance = tallyFeeAllowance,
                   votingDuration = votingDuration
                 )
@@ -227,7 +216,7 @@
         val eitherT: EitherT[IO, FinalizationTxSeq.Builder.Error, FinalizationTxSeq] =
             for {
                 s <- EitherT.right(state.get)
-                kzg : KzgCommitment <- ???
+                kzg: KzgCommitment <- EitherT(???)
                 args = FinalizationTxSeq.Builder.Args(
                   kzgCommitment = kzg,
                   majorVersionProduced =
@@ -275,23 +264,16 @@
     object Requests {
         type Request = RegisterDeposit | SettleLedger | FinalizeLedger | GetState
 
-<<<<<<< HEAD
         final case class RegisterDeposit private (
             serializedDeposit: Array[Byte],
             eventId: LedgerEvent.Id,
+            virtualOutputs: NonEmptyList[GenesisObligation],
             override val dResponse: Deferred[IO, Either[ParseDepositError, Unit]]
         ) extends SyncRequest[IO, ParseDepositError, Unit]
-=======
-        final case class RegisterDeposit(
-            serializedDeposit: Array[Byte],
-            virtualOutputs: NonEmptyList[Babbage],
-            eventId: LedgerEvent.Id
-        )
->>>>>>> c9aaaa60
 
         final case class SettleLedger private (
             pollDepositResults: Set[LedgerEvent.Id],
-            payouts: Vector[Payout.Obligation],
+            payoutObligations: Vector[Payout.Obligation],
             blockCreationTime: PosixTime,
             tallyFeeAllowance: Coin,
             votingDuration: PosixTime,
@@ -306,16 +288,19 @@
             // want to make sure that they correspond to each other
             def apply(
                 serializedDeposit: Array[Byte],
-                eventId: LedgerEvent.Id
+                eventId: LedgerEvent.Id,
+                virtualOutputs: NonEmptyList[GenesisObligation]
             ): IO[RegisterDeposit] =
                 Deferred[IO, Either[ParseDepositError, Unit]]
-                    .flatMap(x => IO.pure(new RegisterDeposit(serializedDeposit, eventId, x)))
+                    .flatMap(x =>
+                        IO.pure(new RegisterDeposit(serializedDeposit, eventId, virtualOutputs, x))
+                    )
         }
 
         object SettleLedger {
             def apply(
                 pollDepositResults: Set[LedgerEvent.Id],
-                payouts: Vector[Payout.Obligation.L1],
+                payoutObligations: Vector[Payout.Obligation],
                 blockCreationTime: PosixTime,
                 tallyFeeAllowance: Coin,
                 votingDuration: PosixTime
@@ -325,7 +310,7 @@
                         IO.pure(
                           new SettleLedger(
                             pollDepositResults = pollDepositResults,
-                            payouts = payouts,
+                            payoutObligations = payoutObligations,
                             blockCreationTime = blockCreationTime,
                             tallyFeeAllowance = tallyFeeAllowance,
                             votingDuration = votingDuration,
@@ -348,7 +333,7 @@
             final case class ResultWithSettlement(
                 settlementTxSeq: SettlementTxSeq,
                 fallBack: FallbackTx,
-                absorbedDeposits: Queue[(LedgerEvent.Id, GenesisObligation)],
+                absorbedDeposits: Queue[(LedgerEvent.Id, NonEmptyList[GenesisObligation])],
                 refundedDeposits: Queue[(LedgerEvent.Id, DepositUtxo)]
             ) extends Result
 
@@ -361,13 +346,8 @@
             ) extends Result
         }
 
-<<<<<<< HEAD
         final case class FinalizeLedger private (
-            payoutObligationsRemaining: Vector[Payout.Obligation.L1],
-=======
-        final case class FinalizeLedger(
             payoutObligationsRemaining: Vector[Payout.Obligation],
->>>>>>> c9aaaa60
             multisigRegimeUtxoToSpend: MultisigRegimeUtxo,
             equityShares: EquityShares,
             override val dResponse: Deferred[
@@ -378,7 +358,7 @@
 
         object FinalizeLedger {
             def apply(
-                payoutObligationsRemaining: Vector[Payout.Obligation.L1],
+                payoutObligationsRemaining: Vector[Payout.Obligation],
                 multisigRegimeUtxoToSpend: MultisigRegimeUtxo,
                 equityShares: EquityShares
             ): IO[FinalizeLedger] = for {
