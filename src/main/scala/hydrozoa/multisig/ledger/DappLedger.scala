--- conflicted
+++ resolved
@@ -1,9 +1,7 @@
 package hydrozoa.multisig.ledger
 
-<<<<<<< HEAD
 import cats.effect.{IO, Ref}
 import hydrozoa.multisig.ledger.DappLedger.{DepositDecision, ErrorAddDeposit, State}
-=======
 import cats.data.{EitherT, NonEmptyList}
 import cats.effect.IO.realTime
 import cats.effect.{Deferred, IO, Ref}
@@ -14,7 +12,6 @@
 import hydrozoa.multisig.ledger.DappLedger.*
 import hydrozoa.multisig.ledger.DappLedger.Errors.*
 import hydrozoa.multisig.ledger.DappLedger.Requests.*
->>>>>>> a4b5f94c
 import hydrozoa.multisig.ledger.dapp.token.CIP67
 import hydrozoa.multisig.ledger.dapp.tx.*
 import hydrozoa.multisig.ledger.dapp.txseq.{FinalizationTxSeq, SettlementTxSeq}
@@ -52,24 +49,6 @@
     /** Check that a deposit tx is valid and add the deposit utxo it produces to the ledger's state.
       * Return the produced deposit utxo and a post-dated refund transaction for it.
       */
-<<<<<<< HEAD
-    def registerDeposit(
-        txSerialized: Tx.Serialized
-    ): IO[Either[ErrorAddDeposit, (DepositUtxo, RefundTx.PostDated)]] = {
-        // 1. Deserialize and parse the tx.
-        // 2. Check that the deposit tx belongs to this ledger.
-        // 3. Check that the tx satisfies ledger STS rules (assuming inputs exist).
-        // 4. Append the tx's deposit utxo to the ledger's state.deposits queue.
-        // 5. Return the produced deposit utxo and a post-dated refund transaction for it.
-
-        IO.pure(
-          // Either Monad
-          for {
-              tx: DepositTx <- Right(???) // DepositTx.parse(txSerialized)
-              refundTx: RefundTx.PostDated = ???
-          } yield (tx.depositProduced, refundTx)
-        )
-=======
     private def registerDeposit(depositSeq: RegisterDeposit): IO[Either[DappLedgerError, Unit]] = {
         val eitherTxs: Either[DappLedgerError, DepositTx] = for {
             depositTx <- DepositTx
@@ -106,7 +85,6 @@
                 then IO.pure(Left(InvalidTimeBound("deposit deadline exceeded")))
                 else IO.pure(Right(()))
         } yield Right(())
->>>>>>> a4b5f94c
     }
 
     /** Construct a settlement transaction, a fallback transaction, a list of rollout transactions,
@@ -286,8 +264,6 @@
     }
 
     /** Initialize the L1 ledger's state and return the corresponding initialization transaction. */
-    // TODO: We actually want to pass a pre-formed Initialization Tx into the dapp ledger to create it.
-    // Or perhaps just the treasury UTxO? Either way, we still need a builder config.
     def create(
         initTx: InitializationTx,
         config: hydrozoa.multisig.ledger.dapp.tx.Tx.Builder.Config
@@ -308,10 +284,6 @@
             }
     }
 
-<<<<<<< HEAD
-    // We can add some more error types to this ad-hoc union:
-    type ErrorAddDeposit = DepositTx.ParseError
-=======
     object Errors {
         sealed trait DappLedgerError
 
@@ -323,9 +295,4 @@
 
         case object GetStateError extends Throwable
     }
-
-    object Tx {
-        type Serialized = Array[Byte]
-    }
->>>>>>> a4b5f94c
 }