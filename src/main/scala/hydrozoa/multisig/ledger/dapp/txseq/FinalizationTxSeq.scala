--- conflicted
+++ resolved
@@ -9,12 +9,8 @@
 import hydrozoa.multisig.ledger.dapp.tx.FinalizationTx.Builder.PartialResult
 import hydrozoa.multisig.ledger.dapp.tx.SettlementTx.Builder.Args as SingleArgs
 import hydrozoa.multisig.ledger.dapp.utxo.{DepositUtxo, MultisigRegimeUtxo, TreasuryUtxo}
-<<<<<<< HEAD
-import hydrozoa.multisig.ledger.joint.utxo.Payout
+import hydrozoa.multisig.ledger.joint.obligation.Payout
 import hydrozoa.multisig.ledger.virtual.commitment.KzgCommitment.KzgCommitment
-=======
-import hydrozoa.multisig.ledger.joint.obligation.Payout
->>>>>>> c9aaaa60
 import hydrozoa.multisig.protocol.types.Block
 import hydrozoa.multisig.protocol.types.Block.Version.Major
 import scalus.cardano.txbuilder.SomeBuildError
@@ -190,23 +186,18 @@
             case RolloutSeqError(e: (SomeBuildError, String))
 
         final case class Args(
-           override val kzgCommitment: KzgCommitment,
+            override val kzgCommitment: KzgCommitment,
             override val majorVersionProduced: Block.Version.Major,
             override val treasuryToSpend: TreasuryUtxo,
             override val payoutObligationsRemaining: Vector[Payout.Obligation],
             multisigRegimeUtxoToSpend: MultisigRegimeUtxo,
             equityShares: EquityShares
-<<<<<<< HEAD
         ) extends SingleArgs(kzgCommitment),
-              Payout.Obligation.L1.Many.Remaining {
-=======
-        ) extends SingleArgs,
               Payout.Obligation.Many.Remaining {
->>>>>>> c9aaaa60
 
             def toArgsNoPayouts: SingleArgs.NoPayouts =
                 SingleArgs.NoPayouts(
-                  kzgCommitment = kzgCommitment,  
+                  kzgCommitment = kzgCommitment,
                   majorVersionProduced = majorVersionProduced,
                   treasuryToSpend = treasuryToSpend,
                   depositsToSpend = depositsToSpend
@@ -215,7 +206,7 @@
             def toArgsWithPayouts(
                 rolloutTxSeqPartial: RolloutTxSeq.Builder.PartialResult
             ): SingleArgs.WithPayouts = SingleArgs.WithPayouts(
-                kzgCommitment = kzgCommitment,
+              kzgCommitment = kzgCommitment,
               majorVersionProduced = majorVersionProduced,
               treasuryToSpend = treasuryToSpend,
               depositsToSpend = depositsToSpend,
