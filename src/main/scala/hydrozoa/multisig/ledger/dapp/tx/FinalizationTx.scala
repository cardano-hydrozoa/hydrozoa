package hydrozoa.multisig.ledger.dapp.tx

import hydrozoa.*
import hydrozoa.lib.tx.BuildError.{BalancingError, StepError, ValidationError}
import hydrozoa.lib.tx.ScriptSource.{NativeScriptAttached, NativeScriptValue}
import hydrozoa.lib.tx.TransactionBuilderStep.{ModifyAuxiliaryData, Send, Spend}
import hydrozoa.lib.tx.{
    BuildError,
    ExpectedSigner,
    NativeScriptWitness,
    TransactionBuilder,
    TransactionBuilderStep,
    TransactionUnspentOutput
}
import hydrozoa.multisig.ledger.DappLedger
import hydrozoa.multisig.ledger.DappLedger.Tx
import hydrozoa.multisig.ledger.dapp.script.multisig.HeadMultisigScript
import hydrozoa.multisig.ledger.dapp.tx.Metadata as MD
import hydrozoa.multisig.ledger.dapp.utxo.TreasuryUtxo
import scala.language.implicitConversions
import scalus.cardano.address.{Network, ShelleyAddress}
import scalus.cardano.ledger.*
import scalus.cardano.ledger.TransactionOutput.Babbage
import scalus.cardano.ledger.rules.STS.Validator
import scalus.cardano.ledger.txbuilder.LowLevelTxBuilder.ChangeOutputDiffHandler
import scalus.cardano.ledger.txbuilder.{LowLevelTxBuilder, TxBalancingError}

final case class FinalizationTx(
    private val treasurySpent: TreasuryUtxo,
    override val tx: Transaction
) extends Tx

object FinalizationTx {
    case class Recipe(
        majorVersion: Int,
        utxosWithdrawn: Set[(TransactionInput, TransactionOutput)],
        headNativeScript: HeadMultisigScript,
        treasuryUtxo: TreasuryUtxo,
        changeAddress: ShelleyAddress,
        headTokenName: AssetName,
        network: Network,
        protocolParams: ProtocolParams,
        evaluator: PlutusScriptEvaluator,
        validators: Seq[Validator]
    )

    def build(recipe: Recipe): Either[BuildError, FinalizationTx] = {
        val beaconTokenBurn: TransactionBuilderStep.Mint =
            TransactionBuilderStep.Mint(
              recipe.headNativeScript.policyId,
              recipe.headTokenName,
              -1L,
              NativeScriptWitness(
                NativeScriptValue(recipe.headNativeScript.script),
                recipe.headNativeScript.requiredSigners
              )
            )

        val createWithdrawnUtxos: Seq[Send] =
            recipe.utxosWithdrawn.toSeq.map(utxo => Send(utxo._2))

        val spendTreasury: Spend = Spend(
          utxo = recipe.treasuryUtxo.asUtxo,
          witness = NativeScriptWitness(NativeScriptAttached, Set.empty)
        )

        val addChangeOutput: Send = Send(
          Babbage(
<<<<<<< HEAD
            recipe.headNativeScript.mkAddress(recipe.context.network),
=======
            recipe.headNativeScript.address(recipe.network),
>>>>>>> 9205e47b
            Value.zero,
            None,
            None
          )
        )

        val addMetaData = ModifyAuxiliaryData(_ =>
            Some(
              MD(
                MD.L1TxTypes.Finalization,
<<<<<<< HEAD
                recipe.headNativeScript.mkAddress(recipe.context.network)
=======
                recipe.headNativeScript.address(recipe.network)
>>>>>>> 9205e47b
              )
            )
        )

        val steps: Seq[TransactionBuilderStep] = createWithdrawnUtxos
            .appended(beaconTokenBurn)
            .appended(spendTreasury)
            .appended(addChangeOutput)
            .appended(addMetaData)

        for {
            unbalanced <- TransactionBuilder
                .build(recipe.network, steps)
                .left
                .map(StepError(_))
            finalized <- unbalanced
                .finalizeContext(
                  protocolParams = recipe.protocolParams,
                  diffHandler = new ChangeOutputDiffHandler(
                    recipe.protocolParams,
                    1
                  ).changeOutputDiffHandler,
                  evaluator = recipe.evaluator,
                  validators = recipe.validators
                )
                .left
                .map({
                    case balanceError: TxBalancingError => BalancingError(balanceError)
                    case validationError: TransactionException =>
                        ValidationError(validationError)
                })
        } yield FinalizationTx(treasurySpent = recipe.treasuryUtxo, tx = finalized.transaction)
    }

}<|MERGE_RESOLUTION|>--- conflicted
+++ resolved
@@ -66,11 +66,7 @@
 
         val addChangeOutput: Send = Send(
           Babbage(
-<<<<<<< HEAD
-            recipe.headNativeScript.mkAddress(recipe.context.network),
-=======
-            recipe.headNativeScript.address(recipe.network),
->>>>>>> 9205e47b
+            recipe.headNativeScript.mkAddress(recipe.network),
             Value.zero,
             None,
             None
@@ -81,11 +77,7 @@
             Some(
               MD(
                 MD.L1TxTypes.Finalization,
-<<<<<<< HEAD
-                recipe.headNativeScript.mkAddress(recipe.context.network)
-=======
-                recipe.headNativeScript.address(recipe.network)
->>>>>>> 9205e47b
+                recipe.headNativeScript.mkAddress(recipe.network)
               )
             )
         )
