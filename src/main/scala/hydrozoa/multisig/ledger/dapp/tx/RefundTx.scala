--- conflicted
+++ resolved
@@ -83,11 +83,7 @@
                 Some(
                   MD(
                     MD.L1TxTypes.RefundPostDated,
-<<<<<<< HEAD
-                    recipe.headScript.mkAddress(recipe.context.network)
-=======
-                    recipe.headScript.address(recipe.network)
->>>>>>> 9205e47b
+                    recipe.headScript.mkAddress(recipe.network)
                   )
                 )
             )
