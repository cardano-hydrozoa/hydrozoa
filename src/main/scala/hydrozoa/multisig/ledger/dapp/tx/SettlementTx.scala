package hydrozoa.multisig.ledger.dapp.tx

import cats.implicits.*
import hydrozoa.lib.tx.*
import hydrozoa.lib.tx.BuildError.{BalancingError, ValidationError}
import hydrozoa.lib.tx.ScriptSource.NativeScriptValue
import hydrozoa.lib.tx.TransactionBuilderStep.{ModifyAuxiliaryData, Send, Spend}
import hydrozoa.multisig.ledger.DappLedger.Tx
import hydrozoa.multisig.ledger.dapp.script.multisig.HeadMultisigScript
import hydrozoa.multisig.ledger.dapp.tx.Metadata as MD
import hydrozoa.multisig.ledger.dapp.utxo.TreasuryUtxo.mkMultisigTreasuryDatum
import hydrozoa.multisig.ledger.dapp.utxo.{DepositUtxo, RolloutUtxo, TreasuryUtxo}
import scalus.builtin.ByteString
import scalus.builtin.Data.toData
import scalus.cardano.address.Network
import scalus.cardano.ledger.*
import scalus.cardano.ledger.DatumOption.Inline
import scalus.cardano.ledger.TransactionOutput.Babbage
import scalus.cardano.ledger.rules.STS.Validator
import scalus.cardano.ledger.txbuilder.LowLevelTxBuilder.ChangeOutputDiffHandler
import scalus.cardano.ledger.txbuilder.{LowLevelTxBuilder, TxBalancingError}

import scala.collection
import scala.language.{implicitConversions, reflectiveCalls}

final case class SettlementTx(
    treasurySpent: TreasuryUtxo,
    treasuryProduced: TreasuryUtxo,
    depositsSpent: List[DepositUtxo],
    rolloutProduced: Option[RolloutUtxo],
    override val tx: Transaction
) extends Tx

object SettlementTx {
    case class Recipe(
        majorVersion: Int,
        deposits: List[DepositUtxo],
        utxosWithdrawn: List[Babbage],
        treasuryUtxo: TreasuryUtxo,
        rolloutTokenName: AssetName,
        headNativeScript: HeadMultisigScript,
<<<<<<< HEAD
        // The reference script for the HNS should live inside the multisig regime witness UTxO
        headNativeScriptReferenceInput: TransactionUnspentOutput,
        context: BuilderContext
=======
        network: Network,
        protocolParams: ProtocolParams,
        evaluator: PlutusScriptEvaluator,
        validators: Seq[Validator]
>>>>>>> 9205e47b
    )

    def build(recipe: Recipe): Either[BuildError, SettlementTx] = {
        //////////////////////////////////////////////////////
        // Data extraction

<<<<<<< HEAD
        val headAddress = recipe.headNativeScript.mkAddress(recipe.context.network)
=======
        val headAddress = recipe.headNativeScript.address(recipe.network)
>>>>>>> 9205e47b

        val utxos =
            recipe.deposits
                .map(_.toUtxo)
                .toBuffer

        val withdrawnValue: Value =
            recipe.utxosWithdrawn.map(_.value).foldLeft(Value.zero)((acc, v) => acc + v)

        //////////////
        // Datum
        // TODO: Pass the hash of the protocol parameters in the datum
        val treasuryDatum =
            mkMultisigTreasuryDatum(recipe.majorVersion, ByteString.empty)

        // The new treasury value should be the sum of all inputs minus withdrawals minus fee
        // -- the inputs will be the deposits and the old treasury utxo
        // FIXME: factor out this calculation
        // TODO: this might not work as expected, since it will produce
        //  lists like that: ada,token,...,ada,...
        val inputsValue: Value = {
            utxos.foldLeft(Value.zero)((b, utxo) => b + utxo._2.value)
        }

        val treasuryValue: Value = inputsValue - withdrawnValue

        /////////////////////////////////////////////////////////////
        // Step definition

        val spendTreasuryAndDeposits: Seq[Spend] = utxos.toSeq.map(utxo =>
            Spend(
              TransactionUnspentOutput(
                utxo._1,
                utxo._2
              ),
              witness = NativeScriptWitness(
                NativeScriptValue(recipe.headNativeScript.script),
                recipe.headNativeScript.requiredSigners
              )
            )
        )

        val createTreasuryOutput =
            Send(
              Babbage(
                address = headAddress,
                value = treasuryValue,
                datumOption = Some(Inline(treasuryDatum.toData)),
                scriptRef = None
              )
            )

        val modifyAuxiliaryData =
            ModifyAuxiliaryData(_ => Some(MD(MD.L1TxTypes.Settlement, headAddress)))

        // N.B.: Withdrawals may be empty
        val createWithdrawals: Seq[Send] = recipe.utxosWithdrawn.toSeq.map(utxo => Send(utxo))

        val steps = spendTreasuryAndDeposits
            .appended(createTreasuryOutput)
            .appended(modifyAuxiliaryData)
            .appendedAll(createWithdrawals)

        //////////////////////////////////////////////////////////////////////////////
        // Build and finalize
        for {
            unbalanced <- TransactionBuilder
                .build(recipe.network, steps)
                .left
                .map(BuildError.StepError(_))
            finalized <- unbalanced
                .finalizeContext(
                  recipe.protocolParams,
                  diffHandler = new ChangeOutputDiffHandler(
                    recipe.protocolParams,
                    0
                  ).changeOutputDiffHandler,
                  evaluator = recipe.evaluator,
                  validators = recipe.validators
                )
                .left
                .map({
                    case balanceError: TxBalancingError => BalancingError(balanceError)
                    case validationError: TransactionException =>
                        ValidationError(validationError)
                })

            /////////////////////////////////////////////////////////////////////////
            // Post-process result
        } yield (
          SettlementTx(
            treasurySpent = recipe.treasuryUtxo,
            treasuryProduced = recipe.treasuryUtxo.copy(
              txId = TransactionInput(transactionId = finalized.transaction.id, index = 0),
              value = treasuryValue,
              datum = treasuryDatum
            ),
            depositsSpent = recipe.deposits,
            rolloutProduced =
                if recipe.utxosWithdrawn.isEmpty then None
                else
                    Some(
                      RolloutUtxo(
                        (
                          TransactionInput(finalized.transaction.id, 1),
                          finalized.transaction.body.value.outputs(1).value
                        )
                      )
                    )
            ,
            tx = finalized.transaction
          )
        )

    }

}<|MERGE_RESOLUTION|>--- conflicted
+++ resolved
@@ -39,27 +39,19 @@
         treasuryUtxo: TreasuryUtxo,
         rolloutTokenName: AssetName,
         headNativeScript: HeadMultisigScript,
-<<<<<<< HEAD
         // The reference script for the HNS should live inside the multisig regime witness UTxO
         headNativeScriptReferenceInput: TransactionUnspentOutput,
-        context: BuilderContext
-=======
         network: Network,
         protocolParams: ProtocolParams,
         evaluator: PlutusScriptEvaluator,
         validators: Seq[Validator]
->>>>>>> 9205e47b
     )
 
     def build(recipe: Recipe): Either[BuildError, SettlementTx] = {
         //////////////////////////////////////////////////////
         // Data extraction
 
-<<<<<<< HEAD
-        val headAddress = recipe.headNativeScript.mkAddress(recipe.context.network)
-=======
-        val headAddress = recipe.headNativeScript.address(recipe.network)
->>>>>>> 9205e47b
+        val headAddress = recipe.headNativeScript.mkAddress(recipe.network)
 
         val utxos =
             recipe.deposits
