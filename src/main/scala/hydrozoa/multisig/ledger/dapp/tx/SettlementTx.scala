package hydrozoa.multisig.ledger.dapp.tx

import hydrozoa.multisig.ledger.dapp.tx.Metadata as MD
import hydrozoa.multisig.ledger.dapp.tx.Metadata.Settlement
import hydrozoa.multisig.ledger.dapp.tx.Tx.Builder.{BuildErrorOr, explainConst}
import hydrozoa.multisig.ledger.dapp.tx.Tx.Builder.{BuildErrorOr, HasCtx, explainConst}
import hydrozoa.multisig.ledger.dapp.txseq.RolloutTxSeq
import hydrozoa.multisig.ledger.dapp.utxo.TreasuryUtxo.mkMultisigTreasuryDatum
import hydrozoa.multisig.ledger.dapp.utxo.{DepositUtxo, RolloutUtxo, TreasuryUtxo}
import hydrozoa.multisig.protocol.types.Block

import scala.annotation.tailrec
import scala.collection.immutable.Vector
import scalus.builtin.ByteString
import scalus.builtin.Data.toData
import scalus.cardano.ledger.DatumOption.Inline
<<<<<<< HEAD
import scalus.cardano.ledger.{Sized, Transaction, TransactionInput, Value, TransactionOutput as TxOutput}
=======
import scalus.cardano.ledger.{Sized, Transaction, TransactionInput, TransactionOutput as TxOutput, Value}
>>>>>>> e031963c
import scalus.cardano.txbuilder.*
import scalus.cardano.txbuilder.ScriptSource.NativeScriptAttached
import scalus.cardano.txbuilder.TransactionBuilder.ResolvedUtxos
import scalus.cardano.txbuilder.TransactionBuilderStep.*

sealed trait SettlementTx
    extends Tx,
      Block.Version.Major.Produced,
      TreasuryUtxo.Spent,
      TreasuryUtxo.Produced,
      DepositUtxo.Many.Spent,
      RolloutUtxo.MbProduced,
      HasResolvedUtxos

object SettlementTx {
    import Builder.*
    import BuilderOps.*

    sealed trait WithPayouts extends SettlementTx
    sealed trait NoRollouts extends SettlementTx

    // FIXME: extends NoRollouts is enough
    case class NoPayouts(
        override val tx: Transaction,
        override val majorVersionProduced: Block.Version.Major,
        override val treasurySpent: TreasuryUtxo,
        override val treasuryProduced: TreasuryUtxo,
        override val depositsSpent: Vector[DepositUtxo],
        override val resolvedUtxos: ResolvedUtxos
    ) extends SettlementTx,
          NoRollouts

    case class WithOnlyDirectPayouts(
        override val tx: Transaction,
        override val majorVersionProduced: Block.Version.Major,
        override val treasurySpent: TreasuryUtxo,
        override val treasuryProduced: TreasuryUtxo,
        override val depositsSpent: Vector[DepositUtxo],
        override val resolvedUtxos: ResolvedUtxos
    ) extends SettlementTx,
          WithPayouts,
          NoRollouts

    case class WithRollouts(
        override val tx: Transaction,
        override val majorVersionProduced: Block.Version.Major,
        override val treasurySpent: TreasuryUtxo,
        override val treasuryProduced: TreasuryUtxo,
        override val depositsSpent: Vector[DepositUtxo],
        override val rolloutProduced: RolloutUtxo,
        override val resolvedUtxos: ResolvedUtxos
    ) extends SettlementTx,
          WithPayouts,
          RolloutUtxo.Produced

    object Builder {
        final case class NoPayouts(override val config: Tx.Builder.Config)
            extends Builder[SettlementTx.NoPayouts] {

            override type ArgsType = Args.NoPayouts
            override type ResultType = Result.NoPayouts

            override def complete(
                args: ArgsType,
                state: State[SettlementTx.NoPayouts]
            ): BuildErrorOr[ResultType] = Right(Complete.completeNoPayouts(args, state))
        }

        final case class WithPayouts(override val config: Tx.Builder.Config)
            extends Builder[SettlementTx.WithPayouts] {

            override type ArgsType = Args.WithPayouts
            override type ResultType =
                Result.WithOnlyDirectPayouts | Result.WithRollouts // WithResult.WithPayouts

            override def complete(
                args: ArgsType,
                state: State[SettlementTx.WithPayouts]
            ): BuildErrorOr[ResultType] = for {
                mergeTrial <- Merge.tryMergeFirstRollout(
                  this.finish,
                  state,
                  args.treasuryToSpend,
                  args.rolloutTxSeqPartial
                )
                (finished, mergeResult) = mergeTrial
            } yield Complete.completeWithPayouts(args, finished, mergeResult)

        }

        trait Result[T <: SettlementTx]
            extends Tx.AugmentedResult[T],
              DepositUtxo.Many.Spent.Partition,
              HasCtx

        object Result {
            sealed trait WithPayouts extends Result[SettlementTx.WithPayouts]
            type NoRollouts = Result[SettlementTx.NoRollouts]

            case class NoPayouts(
                // TODO: already in the context
                override val transaction: SettlementTx.NoPayouts,
                override val depositsSpent: Vector[DepositUtxo],
                override val depositsToSpend: Vector[DepositUtxo],
                override val ctx: TransactionBuilder.Context
            ) extends Result[SettlementTx.NoPayouts]

            case class WithOnlyDirectPayouts(
                // TODO: already in the context
                override val transaction: SettlementTx.WithOnlyDirectPayouts,
                override val depositsSpent: Vector[DepositUtxo],
                override val depositsToSpend: Vector[DepositUtxo],
                override val ctx: TransactionBuilder.Context
            ) extends WithPayouts

            case class WithRollouts(
                // TODO: already in the context
                override val transaction: SettlementTx.WithRollouts,
                override val depositsSpent: Vector[DepositUtxo],
                override val depositsToSpend: Vector[DepositUtxo],
                rolloutTxSeqPartial: RolloutTxSeq.Builder.PartialResult,
                override val ctx: TransactionBuilder.Context
            ) extends WithPayouts
        }

        trait Args
            extends Block.Version.Major.Produced,
              TreasuryUtxo.ToSpend,
              DepositUtxo.Many.ToSpend {
            final def mbRolloutValue: Option[Value] =
                this match {
                    case a: Args.WithPayouts =>
                        Some(a.rolloutTxSeqPartial.firstOrOnly.inputValueNeeded)
                    case _: Args.NoPayouts => None
                }
        }

        object Args {
            final case class NoPayouts(
                override val majorVersionProduced: Block.Version.Major,
                override val treasuryToSpend: TreasuryUtxo,
                override val depositsToSpend: Vector[DepositUtxo]
            ) extends Args

            final case class WithPayouts(
                override val majorVersionProduced: Block.Version.Major,
                override val treasuryToSpend: TreasuryUtxo,
                override val depositsToSpend: Vector[DepositUtxo],
                rolloutTxSeqPartial: RolloutTxSeq.Builder.PartialResult
            ) extends Args
        }

        final case class State[T <: SettlementTx](
            override val ctx: TransactionBuilder.Context,
            override val depositsSpent: Vector[DepositUtxo],
            override val depositsToSpend: Vector[DepositUtxo]
        ) extends Tx.Builder.HasCtx,
              DepositUtxo.Many.Spent.Partition
    }

    trait Builder[T <: SettlementTx] extends Tx.Builder {
        type ArgsType <: Args

        type ResultType
        def complete(args: ArgsType, state: State[T]): BuildErrorOr[ResultType]

        final def build(args: ArgsType): BuildErrorOr[ResultType] = {
            for {
                pessimistic <- basePessimistic(args)
                addedDeposits <- addDeposits(args, pessimistic)
                // Balancing and fees
                finished <- this
                    .finish(addedDeposits.ctx)
                    .explainConst("finishing settlement tx failed")
                completed <- complete(args, addedDeposits.copy(ctx = finished))
            } yield completed
        }

        private final def basePessimistic(args: ArgsType): BuildErrorOr[State[T]] = {
            val steps =
                BasePessimistic.steps(config, args)
            for {
                ctx <- TransactionBuilder
                    .build(config.env.network, steps)
                    .explainConst("base pessimistic build failed")
                addedPessimisticRollout <- BasePessimistic.mbApplySendRollout(
                  args.treasuryToSpend,
                  args.mbRolloutValue
                )(ctx)
                _ <- finish(addedPessimisticRollout).explainConst(
                  "finishing base pessimistic failed"
                )
            } yield State[T](
              ctx = ctx,
              depositsSpent = Vector.empty,
              depositsToSpend = args.depositsToSpend
            )
        }

        private final def addDeposits(
            args: Args,
            initialState: State[T]
        ): BuildErrorOr[State[T]] = {
            val addPessimisticRollout =
                BasePessimistic.mbApplySendRollout(args.treasuryToSpend, args.mbRolloutValue)

            @tailrec
            def loop(state: State[T]): BuildErrorOr[State[T]] = {
                import state.*
                depositsToSpend match {
                    case deposit +: otherDeposits =>
                        tryAddDeposit(ctx, deposit) match {
                            case Right(x) =>
                                val newState: State[T] = state.copy(
                                  ctx = x,
                                  depositsSpent = depositsSpent :+ deposit,
                                  depositsToSpend = otherDeposits
                                )
                                loop(newState)
                            case Left(err) =>
                                Tx.Builder.Incremental
                                    .replaceInvalidSizeException(err._1, state)
                                    .explainConst(err._2)
                        }
                    case _Empty => Right(state)
                }
            }

            def tryAddDeposit(
                ctx: TransactionBuilder.Context,
                deposit: DepositUtxo
            ): BuildErrorOr[TransactionBuilder.Context] =
                val depositStep = Spend(
                  TransactionUnspentOutput(deposit.toUtxo),
                  NativeScriptWitness(
                    NativeScriptAttached,
                    config.headNativeScript.requiredSigners
                  )
                )
                for {
                    newCtx <- TransactionBuilder
                        .modify(ctx, List(depositStep))
                        .explainConst(s"adding deposit utxo failed. Deposit utxo: $deposit")
                    // TODO: update the non-ADA assets in the treasury output, based on the absorbed deposits
                    //
                    // Ensure that at least the pessimistic rollout output fits into the transaction.
                    addedPessimisticRollout <- addPessimisticRollout(newCtx)
                    _ <- finish(addedPessimisticRollout).explainConst(
                      "finishing for tryAddDeposit failed."
                    )
                } yield newCtx

            loop(initialState)
        }
    }

    private object BuilderOps {
        object BasePessimistic {
            def steps(config: Tx.Builder.Config, args: Args): List[TransactionBuilderStep] =
                List(
                  stepSettlementMetadata(config),
                  referenceHNS(config),
                  consumeTreasury(config, args.treasuryToSpend),
                  sendTreasury(args)
                )

            def stepSettlementMetadata(config: Tx.Builder.Config): ModifyAuxiliaryData =
                ModifyAuxiliaryData(_ =>
                    Some(MD(Settlement(headAddress = config.headAddress))
                ))

            def referenceHNS(config: Tx.Builder.Config) =
                ReferenceOutput(config.headNativeScriptReferenceInput)

            def consumeTreasury(config: Tx.Builder.Config, treasuryToSpend: TreasuryUtxo): Spend =
                Spend(treasuryToSpend.asUtxo, config.headNativeScript.witness)

            def sendTreasury(args: Args): Send =
                Send(treasuryOutput(args))

            def treasuryOutput(args: Args): TxOutput.Babbage = {
                TxOutput.Babbage(
                  address = args.treasuryToSpend.address,
                  value = treasuryOutputValue(args.treasuryToSpend, args.mbRolloutValue),
                  datumOption = Some(
                    Inline(BasePessimistic.treasuryOutputDatum(args.majorVersionProduced).toData)
                  ),
                  scriptRef = None
                )
            }

            def treasuryOutputDatum(majorVersion: Block.Version.Major): TreasuryUtxo.Datum =
                mkMultisigTreasuryDatum(majorVersion, ByteString.empty)

            def treasuryOutputValue(
                treasurySpent: TreasuryUtxo,
                mbRolloutValue: Option[Value]
            ): Value =
                mbRolloutValue.fold(treasurySpent.value)(treasurySpent.value - _)

            def mbApplySendRollout(
                treasuryToSpend: TreasuryUtxo,
                mbRolloutValue: Option[Value]
            ): (
                ctx: TransactionBuilder.Context
            ) => BuildErrorOr[TransactionBuilder.Context] =
                mbRolloutValue match {
                    case None        => Right(_)
                    case Some(value) => applySendRollout(treasuryToSpend, value)
                }

            def applySendRollout(treasuryToSpend: TreasuryUtxo, rolloutValue: Value)(
                ctx: TransactionBuilder.Context
            ): BuildErrorOr[TransactionBuilder.Context] = {
                val extraStep = Send(rolloutOutput(treasuryToSpend, rolloutValue))
                for {
                    newCtx <- TransactionBuilder
                        .modify(ctx, List(extraStep))
                        .explainConst("sending the rollout tx failed")
                } yield newCtx
            }

            def rolloutOutput(
                treasuryToSpend: TreasuryUtxo,
                firstRolloutTxInputValue: Value
            ): TxOutput.Babbage =
                TxOutput.Babbage(
                  address = treasuryToSpend.address,
                  value = firstRolloutTxInputValue,
                  datumOption = None,
                  scriptRef = None
                )
        }

        object Complete {

            import Builder.*

            /** When building a settlement transaction without payouts, apply post-processing to
              * assemble the result. Assumes that:
              *
              *   - The spent treasury utxo is the first input (unchecked).
              *   - The produced treasury utxo is the first output (asserted).
              *
              * @throws AssertionError
              *   when the asserted assumptions are broken
              */
            @throws[AssertionError]
            def completeNoPayouts(
                args: Args.NoPayouts,
                state: State[SettlementTx.NoPayouts]
            ): Result.NoPayouts = {
                val treasuryProduced = PostProcess.getTreasuryProduced(
                  args.majorVersionProduced,
                  args.treasuryToSpend,
                  state
                )

                val settlementTx: SettlementTx.NoPayouts = SettlementTx.NoPayouts(
                  majorVersionProduced = args.majorVersionProduced,
                  treasurySpent = args.treasuryToSpend,
                  treasuryProduced = treasuryProduced,
                  depositsSpent = state.depositsSpent,
                  tx = state.ctx.transaction,
                  resolvedUtxos = state.ctx.resolvedUtxos
                )
                Result.NoPayouts(
                  transaction = settlementTx,
                  depositsSpent = state.depositsSpent,
                  depositsToSpend = state.depositsToSpend,
                  ctx = state.ctx
                )
            }

            /** When building a settlement transaction with payouts, try to merge the first rollout,
              * and then apply post-processing to assemble the result. Assumes that:
              *
              *   - The spent treasury utxo is the first input (unchecked).
              *   - The produced treasury utxo is the first output (asserted).
              *   - The produced rollout utxo is the second output (asserted).
              *
              * @throws AssertionError
              *   when the asserted assumptions are broken.
              */
            @throws[AssertionError]
            def completeWithPayouts(
                args: Args.WithPayouts,
                state: State[SettlementTx.WithPayouts],
                mergeResult: Merge.Result
            ): Result.WithOnlyDirectPayouts | Result.WithRollouts = {
                import Merge.Result.*

                val tx = state.ctx.transaction

                val treasuryProduced = PostProcess.getTreasuryProduced(
                  args.majorVersionProduced,
                  args.treasuryToSpend,
                  state
                )

                def withOnlyDirectPayouts: Result.WithOnlyDirectPayouts =
                    Result.WithOnlyDirectPayouts(
                      transaction = SettlementTx.WithOnlyDirectPayouts(
                        majorVersionProduced = args.majorVersionProduced,
                        treasurySpent = args.treasuryToSpend,
                        treasuryProduced = treasuryProduced,
                        depositsSpent = state.depositsSpent,
                        tx = tx,
                        resolvedUtxos = state.ctx.resolvedUtxos
                      ),
                      depositsSpent = state.depositsSpent,
                      depositsToSpend = state.depositsToSpend,
                      ctx = state.ctx
                    )

                def withRollouts(
                    rollouts: RolloutTxSeq.Builder.PartialResult
                ): Result.WithRollouts =
                    Result.WithRollouts(
                      transaction = SettlementTx.WithRollouts(
                        majorVersionProduced = args.majorVersionProduced,
                        treasurySpent = args.treasuryToSpend,
                        treasuryProduced = treasuryProduced,
                        depositsSpent = state.depositsSpent,
                        rolloutProduced = unsafeGetRolloutProduced(state.ctx),
                        tx = tx,
                        resolvedUtxos = state.ctx.resolvedUtxos
                      ),
                      depositsSpent = state.depositsSpent,
                      depositsToSpend = state.depositsToSpend,
                      rolloutTxSeqPartial = rollouts,
                      ctx = state.ctx
                    )

                mergeResult match {
                    case NotMerged => withRollouts(args.rolloutTxSeqPartial)
                    case Merged(mbFirstSkipped) =>
                        mbFirstSkipped match {
                            case None => withOnlyDirectPayouts
                            case Some(firstSkipped) =>
                                withRollouts(firstSkipped.partialResult)
                        }
                }
            }

            /** Given the transaction context of a [[Builder.WithPayouts]] that has finished
              * building, apply post-processing to get the [[RolloutUtxo]] produced by the
              * [[SettlementTx.WithRollouts]], if it was produced. Assumes that the rollout produced
              * is the second output of the transaction.
              *
              * @param ctx
              *   The transaction context of a finished builder state.
              * @throws AssertionError
              *   when the assumption is broken.
              * @return
              */
            private def unsafeGetRolloutProduced(ctx: TransactionBuilder.Context): RolloutUtxo = {
                val tx = ctx.transaction
                val outputs = tx.body.value.outputs

                assert(outputs.nonEmpty)
                val outputsTail = outputs.tail

                assert(outputsTail.nonEmpty)
                val rolloutOutput = outputsTail.head.value

                RolloutUtxo(
                  TransactionUnspentOutput(
                    TransactionInput(transactionId = tx.id, index = 1),
                    rolloutOutput
                  )
                )
            }
        }

        object Merge {
            enum Result {
                case NotMerged
                case Merged(
                    mbRolloutTxSeqPartialSkipped: Option[
                      RolloutTxSeq.Builder.PartialResult.SkipFirst
                    ]
                )
            }

            def tryMergeFirstRollout(
                finish: TransactionBuilder.Context => Either[
                  SomeBuildError,
                  TransactionBuilder.Context
                ],
                state: State[SettlementTx.WithPayouts],
                treasuryToSpend: TreasuryUtxo,
                rolloutTxSeqPartial: RolloutTxSeq.Builder.PartialResult
            ): BuildErrorOr[(State[SettlementTx.WithPayouts], Merge.Result)] =
                import Merge.Result.*
                import state.*

                val firstRolloutTxPartial = rolloutTxSeqPartial.firstOrOnly

                val rolloutTx: Transaction = firstRolloutTxPartial.ctx.transaction

                def sendOutput(x: Sized[TxOutput]): Send = Send(x.value)

                val optimisticSteps: List[Send] =
                    rolloutTx.body.value.outputs.map(sendOutput).toList

                val optimisticTrial: BuildErrorOr[TransactionBuilder.Context] = for {
                    newCtx <- TransactionBuilder
                        .modify(ctx, optimisticSteps)
                        .explainConst("adding optimistic steps failed")
                    finished <- finish(newCtx).explainConst("finishing optimistic trial failed")
                } yield finished

                lazy val pessimisticBackup: BuildErrorOr[TransactionBuilder.Context] =
                    for {
                        newCtx <- BasePessimistic.applySendRollout(
                          treasuryToSpend,
                          firstRolloutTxPartial.inputValueNeeded
                        )(ctx)
                        finished <- finish(newCtx).explainConst(
                          "finishing pessimistic backup failed"
                        )
                    } yield finished

                // Keep the optimistic transaction (which merged the settlement tx with the first rollout tx)
                // if it worked out. Otherwise, use the pessimistic transaction.
                for {
                    newCtx <- optimisticTrial.orElse(pessimisticBackup)

                    finishedState = State[SettlementTx.WithPayouts](
                      ctx = newCtx,
                      depositsSpent = depositsSpent,
                      depositsToSpend = depositsToSpend
                    )

                    mergeResult =
                        if optimisticTrial.isLeft then NotMerged
                        else Merged(rolloutTxSeqPartial.skipFirst)

                } yield (finishedState, mergeResult)
        }

        object PostProcess {

            /** Given the transaction context of a [[Builder]] that has finished building, apply
              * post-processing to get the [[TreasuryUtxo]] produced by the [[SettlementTx]].
              * Assumes that the treasury output is present in the transaction and is the first
              * output.
              *
              * @param ctx
              *   The transaction context of a finished builder state.
              * @throws AssertionError
              *   when the assumption is broken.
              * @return
              */
            @throws[AssertionError]
            def getTreasuryProduced[T <: SettlementTx](
                majorVersion: Block.Version.Major,
                treasurySpent: TreasuryUtxo,
                ctx: State[T]
            ): TreasuryUtxo = {
                val tx = ctx.ctx.transaction
                val outputs = tx.body.value.outputs

                assert(outputs.nonEmpty)
                val treasuryOutput = outputs.head.value

                treasurySpent.copy(
                  utxoId = TransactionInput(transactionId = tx.id, index = 0),
                  datum = BasePessimistic.treasuryOutputDatum(majorVersion),
                  value = treasuryOutput.value
                )
            }
        }
    }
}<|MERGE_RESOLUTION|>--- conflicted
+++ resolved
@@ -2,23 +2,17 @@
 
 import hydrozoa.multisig.ledger.dapp.tx.Metadata as MD
 import hydrozoa.multisig.ledger.dapp.tx.Metadata.Settlement
-import hydrozoa.multisig.ledger.dapp.tx.Tx.Builder.{BuildErrorOr, explainConst}
 import hydrozoa.multisig.ledger.dapp.tx.Tx.Builder.{BuildErrorOr, HasCtx, explainConst}
 import hydrozoa.multisig.ledger.dapp.txseq.RolloutTxSeq
 import hydrozoa.multisig.ledger.dapp.utxo.TreasuryUtxo.mkMultisigTreasuryDatum
 import hydrozoa.multisig.ledger.dapp.utxo.{DepositUtxo, RolloutUtxo, TreasuryUtxo}
 import hydrozoa.multisig.protocol.types.Block
-
 import scala.annotation.tailrec
 import scala.collection.immutable.Vector
 import scalus.builtin.ByteString
 import scalus.builtin.Data.toData
 import scalus.cardano.ledger.DatumOption.Inline
-<<<<<<< HEAD
-import scalus.cardano.ledger.{Sized, Transaction, TransactionInput, Value, TransactionOutput as TxOutput}
-=======
 import scalus.cardano.ledger.{Sized, Transaction, TransactionInput, TransactionOutput as TxOutput, Value}
->>>>>>> e031963c
 import scalus.cardano.txbuilder.*
 import scalus.cardano.txbuilder.ScriptSource.NativeScriptAttached
 import scalus.cardano.txbuilder.TransactionBuilder.ResolvedUtxos
@@ -286,9 +280,7 @@
                 )
 
             def stepSettlementMetadata(config: Tx.Builder.Config): ModifyAuxiliaryData =
-                ModifyAuxiliaryData(_ =>
-                    Some(MD(Settlement(headAddress = config.headAddress))
-                ))
+                ModifyAuxiliaryData(_ => Some(MD(Settlement(headAddress = config.headAddress))))
 
             def referenceHNS(config: Tx.Builder.Config) =
                 ReferenceOutput(config.headNativeScriptReferenceInput)
