--- conflicted
+++ resolved
@@ -11,9 +11,6 @@
 import scalus.builtin.ByteString
 import scalus.builtin.Data.toData
 import scalus.cardano.ledger.DatumOption.Inline
-<<<<<<< HEAD
-import scalus.cardano.ledger.{Sized, Transaction, TransactionInput, TransactionOutput as TxOutput, Value}
-=======
 import scalus.cardano.ledger.{
     Sized,
     Transaction,
@@ -21,19 +18,10 @@
     TransactionOutput as TxOutput,
     Value
 }
->>>>>>> 9d766557
 import scalus.cardano.txbuilder.*
 import scalus.cardano.txbuilder.ScriptSource.NativeScriptAttached
 import scalus.cardano.txbuilder.TransactionBuilder.ResolvedUtxos
 import scalus.cardano.txbuilder.TransactionBuilderStep.*
-<<<<<<< HEAD
-=======
-
-// Moved temporarily here from the builder
-trait HasResolvedUtxos {
-    def resolvedUtxos: ResolvedUtxos
-}
->>>>>>> 9d766557
 
 sealed trait SettlementTx
     extends Tx,
