package hydrozoa.multisig.ledger.dapp.tx

import cats.data.NonEmptyList
import hydrozoa.*
import hydrozoa.multisig.ledger.dapp.script.multisig.HeadMultisigScript
import hydrozoa.multisig.ledger.dapp.token.CIP67
import hydrozoa.multisig.ledger.dapp.token.CIP67.TokenNames
import hydrozoa.multisig.ledger.dapp.tx.Metadata as MD
import hydrozoa.multisig.ledger.dapp.tx.Metadata.L1TxTypes.Initialization
import hydrozoa.multisig.ledger.dapp.utxo.TreasuryUtxo
import hydrozoa.rulebased.ledger.dapp.script.plutus.{DisputeResolutionScript, RuleBasedTreasuryScript}
import scalus.builtin.ByteString

import scala.collection.immutable.SortedMap
import scalus.builtin.ToData.toData
import scalus.cardano.address.ShelleyDelegationPart.Null
import scalus.cardano.address.{ShelleyAddress, ShelleyPaymentPart}
import scalus.cardano.ledger.*
import scalus.cardano.ledger.DatumOption.Inline
import scalus.cardano.ledger.TransactionOutput.Babbage
import scalus.cardano.ledger.rules.STS.Validator
import scalus.cardano.txbuilder.*
import scalus.cardano.txbuilder.LowLevelTxBuilder.ChangeOutputDiffHandler
import scalus.cardano.txbuilder.ScriptSource.NativeScriptValue
import scalus.cardano.txbuilder.TransactionBuilder.ResolvedUtxos
import scalus.cardano.txbuilder.TransactionBuilderStep.{Mint, ModifyAuxiliaryData, Send, Spend}

final case class InitializationTx(
    treasuryProduced: TreasuryUtxo,
    resultingConfig: Tx.Builder.Config,
    override val resolvedUtxos: ResolvedUtxos,
    override val tx: Transaction
) extends Tx,
      HasResolvedUtxos

object InitializationTx {

    def build(recipe: Recipe): Either[SomeBuildError, InitializationTx] = {
        ////////////////////////////////////////////////////////////
        // Data extraction
        import recipe.*
        import tokenNames.*

        val headAddress: ShelleyAddress = headNativeScript.mkAddress(env.network)
        val changeAddress = ShelleyAddress(env.network, changePP, Null)

        val mrTokenName = CIP67.TokenNames(recipe.spentUtxos.seedUtxo.input).multisigRegimeTokenName
        val mrToken: MultiAsset = MultiAsset(
          SortedMap(
            headNativeScript.policyId -> SortedMap(multisigRegimeTokenName -> 1L)
          )
        )

        // Lovelace per tx byte (a): 44 Lovelace per tx (b): 155381 Max tx bytes: 16 * 1024 = 16384
        // Therefore, max non-Plutus tx fee: 16 * 1024 * 44 + 155381 = 720896 + 155381 = 876277
        // (this is the deposit to cover the fallback transaction fee)
        val mrValue = Value(recipe.hmrwCoin, mrToken)

        /////////////////////////////////////////////////////////
        // Steps
        val spendAllUtxos: Seq[Spend] = Seq(Spend(recipe.spentUtxos.seedUtxo)) ++
            recipe.spentUtxos.fundingUtxos
                .map(utxo =>
                    Spend(
                      TransactionUnspentOutput.apply(utxo._1, utxo._2),
                      PubKeyWitness
                    )
                )
                .toList

        val mintTreasuryToken = Mint(
          headNativeScript.script.scriptHash,
          headTokenName,
          1,
          NativeScriptWitness(
            NativeScriptValue(headNativeScript.script),
            headNativeScript.requiredSigners
          )
        )

        val mintMRToken = Mint(
          headNativeScript.script.scriptHash,
          mrTokenName,
          1,
          headNativeScript.witness
        )
        val hmrwOutput =
            Babbage(headAddress, mrValue, None, Some(ScriptRef(headNativeScript.script)))
                .ensureMinAda(recipe.env.protocolParams)

        val createTreasury: Send = Send(
          Babbage(
            headNativeScript.mkAddress(env.network),
            value = Value(
              initialDeposit,
              MultiAsset(SortedMap(headNativeScript.policyId -> SortedMap(headTokenName -> 1L)))
            ),
            datumOption = Some(Inline(TreasuryUtxo.mkInitMultisigTreasuryDatum.toData))
          )
        )

        val createChangeOutput = Send(Babbage(changeAddress, Value.zero, None, None))

        val addMetadata =
            ModifyAuxiliaryData(_ => Some((MD.apply(Initialization, headAddress))))

        val steps = spendAllUtxos
            :+ mintTreasuryToken
            :+ mintMRToken
            :+ createTreasury
            :+ Send(hmrwOutput)
            :+ createChangeOutput
            :+ addMetadata

        ////////////////////////////////////////////////////////////
        // Build and finalize
        for {
            unbalanced <- TransactionBuilder
                .build(
                  recipe.env.network,
                  steps
                )

            finalized <- unbalanced
                .finalizeContext(
                  protocolParams = recipe.env.protocolParams,
                  diffHandler = new ChangeOutputDiffHandler(
                    recipe.env.protocolParams,
                    2
                  ).changeOutputDiffHandler,
                  evaluator = recipe.evaluator,
                  validators = recipe.validators
                )

        } yield InitializationTx(
          treasuryProduced = TreasuryUtxo(
            treasuryTokenName = headTokenName,
            utxoId = TransactionInput(
              transactionId = finalized.transaction.id,
              index = 0
            ),
            address = headAddress,
            datum = TreasuryUtxo.mkInitMultisigTreasuryDatum,
            value = createTreasury.output.value
          ),
          tx = finalized.transaction,
          resultingConfig = Tx.Builder.Config(
            headNativeScript = headNativeScript,
            headNativeScriptReferenceInput =
                TransactionUnspentOutput(TransactionInput(finalized.transaction.id, 1), hmrwOutput),
            tokenNames = tokenNames,
            env = env,
<<<<<<< HEAD
            validators = validators,
            disputeResolutionPaymentPart =
              ShelleyPaymentPart.Script(Hash(ByteString.fromArray(DisputeResolutionScript.getScriptHash))),
            disputeTreasuryPaymentPart = 
              ShelleyPaymentPart.Script(Hash(ByteString.fromArray(RuleBasedTreasuryScript.getScriptHash)))
=======
            evaluator = recipe.evaluator,
            validators = validators
>>>>>>> 1f585618
          ),
          resolvedUtxos = finalized.resolvedUtxos
        )
    }

    final case class SpentUtxos(
        seedUtxo: TransactionUnspentOutput,
        fundingUtxos: List[TransactionUnspentOutput]
    ) {
        def all: NonEmptyList[TransactionUnspentOutput] = NonEmptyList(seedUtxo, fundingUtxos)
    }

    final case class Recipe(
        spentUtxos: SpentUtxos,
        headNativeScript: HeadMultisigScript,
        initialDeposit: Coin,
        tokenNames: TokenNames,
        // The amount of coin to cover the minAda for the vote UTxOs and collateral
        // utxos in the fallback transaction (inclusive of the max fallback tx fee)
        hmrwCoin: Coin,
        env: Environment,
        validators: Seq[Validator],
        changePP: ShelleyPaymentPart,
        evaluator: PlutusScriptEvaluator
    ) {}

    sealed trait ParseError

    final case class ParseConfig(
        initialL2UtxoSet: Map[TransactionInput, TransactionOutput],
        peers: NonEmptyList[VerificationKeyBytes]
    )

    // - Parse: metadata:
    //      seed utxo OutputRef,
    //      "Initialization",
    //      treasury output index,
    //      multisig regime witness output index,
    //      head address
    // - Derive: treasury token name
    // - Parse: check that the head address is what we expected (and derived from a multisig native script)
    // - Check output for head address
    // - Check: Inputs contains seed utxo (from tx metadata)
    // - Check: multisig regime witness output at head address with head token and empty datum/script + sufficient ada
    //   for fake fallback transaction (upper bound: 16KiB for fees + minAda for vote utxos).
    //   Can we do better?).
    // - Check: treasury output:
    //   - is at the head address with the head token
    //   - has well-formed datum (with correct initial kzg commitment)
    //   - contains at least total value of initial UTxO set
    def parse(
        expectedConfig: ParseConfig,
        txSerialized: Array[Byte]
    ): Either[ParseError, InitializationTx] = ???

}<|MERGE_RESOLUTION|>--- conflicted
+++ resolved
@@ -150,16 +150,12 @@
                 TransactionUnspentOutput(TransactionInput(finalized.transaction.id, 1), hmrwOutput),
             tokenNames = tokenNames,
             env = env,
-<<<<<<< HEAD
+            evaluator = recipe.evaluator,
             validators = validators,
             disputeResolutionPaymentPart =
               ShelleyPaymentPart.Script(Hash(ByteString.fromArray(DisputeResolutionScript.getScriptHash))),
-            disputeTreasuryPaymentPart = 
+            disputeTreasuryPaymentPart =
               ShelleyPaymentPart.Script(Hash(ByteString.fromArray(RuleBasedTreasuryScript.getScriptHash)))
-=======
-            evaluator = recipe.evaluator,
-            validators = validators
->>>>>>> 1f585618
           ),
           resolvedUtxos = finalized.resolvedUtxos
         )
