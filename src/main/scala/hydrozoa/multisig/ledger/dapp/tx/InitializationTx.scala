--- conflicted
+++ resolved
@@ -96,11 +96,7 @@
             headNativeScript.script.scriptHash -> SortedMap(headTokenName -> 1L)
           )
         )
-<<<<<<< HEAD
-        val headAddress: ShelleyAddress = headNativeScript.mkAddress(recipe.context.network)
-=======
-        val headAddress: ShelleyAddress = headNativeScript.address(recipe.network)
->>>>>>> 9205e47b
+        val headAddress: ShelleyAddress = headNativeScript.mkAddress(recipe.network)
         // Head output (L1) sits at the head address with the initial deposit from the seed utxo
         // and beacon, as well as the initial datum.
         val headValue: Value =
