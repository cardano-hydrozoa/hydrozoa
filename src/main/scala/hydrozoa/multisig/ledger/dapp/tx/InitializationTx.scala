package hydrozoa.multisig.ledger.dapp.tx

import cats.data.NonEmptyList
import hydrozoa.config.HeadConfig
import hydrozoa.multisig.ledger.dapp.script.multisig.HeadMultisigScript
import hydrozoa.multisig.ledger.dapp.token.CIP67
import hydrozoa.multisig.ledger.dapp.token.CIP67.TokenNames
import hydrozoa.multisig.ledger.dapp.tx.Metadata as MD
import hydrozoa.multisig.ledger.dapp.tx.Metadata.Initialization
import hydrozoa.multisig.ledger.dapp.utxo.TreasuryUtxo
<<<<<<< HEAD
import hydrozoa.{Utxo as _, *}
import scalus.builtin.Data
=======
import hydrozoa.rulebased.ledger.dapp.script.plutus.{DisputeResolutionScript, RuleBasedTreasuryScript}
import scala.collection.immutable.SortedMap
import scalus.builtin.ByteString
>>>>>>> e031963c
import scalus.builtin.ToData.toData
import scalus.cardano.address.ShelleyDelegationPart.Null
import scalus.cardano.address.{Network, ShelleyAddress, ShelleyPaymentPart}
import scalus.cardano.ledger.*
import scalus.cardano.ledger.DatumOption.Inline
import scalus.cardano.ledger.TransactionOutput.Babbage
import scalus.cardano.ledger.rules.STS.Validator
import scalus.cardano.txbuilder.*
import scalus.cardano.txbuilder.LowLevelTxBuilder.ChangeOutputDiffHandler
import scalus.cardano.txbuilder.ScriptSource.NativeScriptValue
import scalus.cardano.txbuilder.TransactionBuilder.ResolvedUtxos
import scalus.cardano.txbuilder.TransactionBuilderStep.{Mint, ModifyAuxiliaryData, Send, Spend}

import scala.collection.immutable.SortedMap
import scala.util.Try

final case class InitializationTx(
    treasuryProduced: TreasuryUtxo,
    multisigRegimeWitness: Utxo,
    tokenNames: TokenNames,
    override val resolvedUtxos: ResolvedUtxos,
    override val tx: Transaction
) extends Tx,
      HasResolvedUtxos

object InitializationTx {

    def build(recipe: Recipe): Either[SomeBuildError, InitializationTx] = {
        ////////////////////////////////////////////////////////////
        // Data extraction
        import recipe.*
        import tokenNames.*

        val headAddress: ShelleyAddress = headNativeScript.mkAddress(env.network)
        val changeAddress = ShelleyAddress(env.network, changePP, Null)

        val mrTokenName = CIP67.TokenNames(recipe.spentUtxos.seedUtxo.input).multisigRegimeTokenName
        val mrToken: MultiAsset = MultiAsset(
          SortedMap(
            headNativeScript.policyId -> SortedMap(multisigRegimeTokenName -> 1L)
          )
        )

        // Lovelace per tx byte (a): 44 Lovelace per tx (b): 155381 Max tx bytes: 16 * 1024 = 16384
        // Therefore, max non-Plutus tx fee: 16 * 1024 * 44 + 155381 = 720896 + 155381 = 876277
        // (this is the deposit to cover the fallback transaction fee)
        val mrValue = Value(recipe.hmrwCoin, mrToken)

        /////////////////////////////////////////////////////////
        // Steps
        val spendAllUtxos: Seq[Spend] = Seq(Spend(recipe.spentUtxos.seedUtxo)) ++
            recipe.spentUtxos.fundingUtxos
                .map(utxo =>
                    Spend(
                      TransactionUnspentOutput.apply(utxo._1, utxo._2),
                      PubKeyWitness
                    )
                )
                .toList

        val mintTreasuryToken = Mint(
          headNativeScript.script.scriptHash,
          headTokenName,
          1,
          NativeScriptWitness(
            NativeScriptValue(headNativeScript.script),
            headNativeScript.requiredSigners
          )
        )

        val mintMRToken = Mint(
          headNativeScript.script.scriptHash,
          mrTokenName,
          1,
          headNativeScript.witness
        )
        val hmrwOutput =
            Babbage(headAddress, mrValue, None, Some(ScriptRef(headNativeScript.script)))
                .ensureMinAda(recipe.env.protocolParams)

        val createTreasury: Send = Send(
          Babbage(
            headNativeScript.mkAddress(env.network),
            value = Value(
              initialDeposit,
              MultiAsset(SortedMap(headNativeScript.policyId -> SortedMap(headTokenName -> 1L)))
            ),
            datumOption = Some(Inline(TreasuryUtxo.mkInitMultisigTreasuryDatum.toData))
          )
        )

        val createChangeOutput = Send(Babbage(changeAddress, Value.zero, None, None))

<<<<<<< HEAD
        val modifyAuxiliaryData =
            ModifyAuxiliaryData(_ =>
              Some(MD.apply(
                Initialization(headAddress = headAddress,
                  treasuryOutputIndex = 0,
                  multisigRegimeOutputIndex = 1,
                  seedInput = recipe.spentUtxos.seedUtxo.input)))
            )
=======
        val addMetadata =
            ModifyAuxiliaryData(_ => Some(MD.apply(Initialization, headAddress)))
>>>>>>> e031963c

        val steps = spendAllUtxos
            :+ mintTreasuryToken
            :+ mintMRToken
            :+ createTreasury
            :+ Send(hmrwOutput)
            :+ createChangeOutput
            :+ modifyAuxiliaryData

        ////////////////////////////////////////////////////////////
        // Build and finalize
        for {
            unbalanced <- TransactionBuilder
                .build(
                  recipe.env.network,
                  steps
                )

            finalized <- unbalanced
                .finalizeContext(
                  protocolParams = recipe.env.protocolParams,
                  diffHandler = new ChangeOutputDiffHandler(
                    recipe.env.protocolParams,
                    2
                  ).changeOutputDiffHandler,
                  evaluator = recipe.evaluator,
                  validators = recipe.validators
                )

        } yield InitializationTx(
          treasuryProduced = TreasuryUtxo(
            treasuryTokenName = headTokenName,
            utxoId = TransactionInput(
              transactionId = finalized.transaction.id,
              index = 0
            ),
            address = headAddress,
            datum = TreasuryUtxo.mkInitMultisigTreasuryDatum,
            value = createTreasury.output.value
          ),
          tx = finalized.transaction,
<<<<<<< HEAD
          multisigRegimeWitness = Utxo(TransactionInput(finalized.transaction.id, 1), hmrwOutput),
          tokenNames = tokenNames,
=======
          resultingConfig = Tx.Builder.Config(
            headNativeScript = headNativeScript,
            headNativeScriptReferenceInput =
                TransactionUnspentOutput(TransactionInput(finalized.transaction.id, 1), hmrwOutput),
            tokenNames = tokenNames,
            env = env,
            evaluator = recipe.evaluator,
            validators = validators,
            disputeResolutionPaymentPart = ShelleyPaymentPart.Script(
              Hash(ByteString.fromArray(DisputeResolutionScript.getScriptHash))
            ),
            disputeTreasuryPaymentPart = ShelleyPaymentPart.Script(
              Hash(ByteString.fromArray(RuleBasedTreasuryScript.getScriptHash))
            )
          ),
>>>>>>> e031963c
          resolvedUtxos = finalized.resolvedUtxos
        )
    }

  // TODO: use validation monad instead of Either?
  def parse(
             peerKeys : NonEmptyList[VerificationKeyBytes],
             expectedNetwork: Network,
             tx: Transaction,
             resolver: Seq[TransactionInput] => ResolvedUtxos
           )(using protocolVersion: ProtocolVersion): Either[ParseError, InitializationTx] =
    for {
      // ===================================
      // Metadata parsing
      // ===================================
      imd <- MD.parse(tx) match {
        case Right(md: Initialization) => Right(md)
        case Right(md) =>
          Left(MetadataParseError(MD.UnexpectedTxType(actual = md, expected = "Initialization")))
        case Left(e) => Left(
          MetadataParseError(MD.MalformedTxTypeKey("Could not find the expected TxTypeKey for Initialization" +
            s" transaction. Got: $e")))
      }

      // ===================================
      // Data Extraction
      // ===================================

      derivedTokenNames = CIP67.TokenNames(imd.seedInput)

      expectedHNS = HeadMultisigScript(peerKeys)

      expectedHeadAddress = expectedHNS.mkAddress(expectedNetwork)

      actualOutputs = tx.body.value.outputs.map(_.value)

      actualTreasuryOutput = actualOutputs(imd.treasuryOutputIndex)
      actualMultisigRegimeOutput = actualOutputs(imd.multisigRegimeOutputIndex)

      // ===================================
      // Validation
      // ===================================

      ////
      // Head address is coherent
      _ <- if expectedHeadAddress == imd.headAddress
      then Right(())
      else Left(InvalidTransactionError("Invalid head address"))

      // Seed input is coherent
      _ <- if tx.body.value.inputs.toSeq.contains(imd.seedInput)
      then Right(())
      else Left(InvalidTransactionError("Seed input missing"))

      /////
      // Treasury is coherent: address matches, contains head token, datum is initial treasury datum,
      // no reference script

      // address
      _ <- if actualTreasuryOutput.address == expectedHeadAddress
      then Right(())
      else Left(InvalidTransactionError("Unexpected treasury address"))
      // value
      treasuryOutputInner <- actualTreasuryOutput.value.assets.assets.get(expectedHNS.policyId)
        .toRight(InvalidTransactionError("Head Native Script policy ID not found in treasury output value"))
      _ <- treasuryOutputInner.get(derivedTokenNames.headTokenName) match {
        case None => Left(InvalidTransactionError(
          "No tokens matching the head token asset name found in treasury output"))
        case Some(1L) => Right(())
        case Some(wrongCount) => Left(InvalidTransactionError("Multiple tokens matching the head token asset" +
          " name found in the treasury ouptu"))
      }
      // datum
      encodedTreasuryDatum <- actualTreasuryOutput.datumOption match {
        case None => Left(InvalidTransactionError("treasury output datum missing"))
        case Some(Inline(i)) => Right(i)
        case Some(_) => Left(InvalidTransactionError("treasury output datum not inline"))
      }
      decodedTreasuryDatum <- Try(Data.fromData[TreasuryUtxo.Datum](encodedTreasuryDatum)).toEither.left
        .map(_ => InvalidTransactionError("data decoding of treasury datum failed"))
      _ <- if decodedTreasuryDatum == TreasuryUtxo.mkInitMultisigTreasuryDatum then Right(()) else
        Left(InvalidTransactionError("actual treasury datum does not match the expected initial " +
          "treasury datum"))

      // script
      _ <- if actualTreasuryOutput.scriptRef.isEmpty then Right(())
      else Left(InvalidTransactionError("treasury output has reference script, but shouldn't"))

      //////
      // Multisig regime is coherent: expected address, contains only MR token and ADA, datum is None, HNS in
      // reference script

      // address
      _ <- if actualMultisigRegimeOutput.address == expectedHeadAddress
      then Right(())
      else Left(InvalidTransactionError("Multisig regime output has the wrong address"))

      // value
      mrValueOuter <- actualMultisigRegimeOutput.value.assets.assets
        .get(expectedHNS.policyId).toRight(InvalidTransactionError("value of the multisig regime output" +
          "does not contain the head native script policyId"))
      _ <- mrValueOuter.get(derivedTokenNames.multisigRegimeTokenName) match {
        case None => Left(InvalidTransactionError("No tokens found matching the multisig regime token name"))
        case Some(1L) => Right(())
        case Some(_) => Left(InvalidTransactionError("Multiple tokens found matching the" +
          " multisig regime token name"))
      }

      // datum
      _ <- if actualMultisigRegimeOutput.datumOption.isEmpty then Right(()) else Left(
        InvalidTransactionError("multisig witness utxo has a non-empty datum")
      )

      // script
      _ <- if actualMultisigRegimeOutput.scriptRef.contains(ScriptRef.apply(expectedHNS.script))
      then Right(())
      else Left(InvalidTransactionError("Multisig regime witness UTxO does not contain the expected head" +
        "native script"))

      //////
      // Check mint coherence: only a single head token and MR token should be minted
      mintOuter <- tx.body.value.mint.toRight(InvalidTransactionError("Mints are empty"))
      mintInner <- mintOuter.assets.get(expectedHNS.policyId).toRight(InvalidTransactionError(
        "Mints don't contain the HNS policy id"))
      _ <- mintInner.get(derivedTokenNames.headTokenName) match {
        case None => Left(InvalidTransactionError("head token not minted"))
        case Some(1L) => Right(())
        case Some(wrongNumber) => Left(InvalidTransactionError("multiple head tokens minted"))
      }
      _ <- mintInner.get(derivedTokenNames.multisigRegimeTokenName) match {
        case None => Left(InvalidTransactionError("MR token not minted"))
        case Some(1L) => Right(())
        case Some(wrongNumber) => Left(InvalidTransactionError("multiple MR tokens minted"))
      }


      treasury = TreasuryUtxo(treasuryTokenName = derivedTokenNames.headTokenName,
        utxoId = TransactionInput(tx.id, imd.treasuryOutputIndex),
        address = expectedHeadAddress,
        datum = TreasuryUtxo.mkInitMultisigTreasuryDatum,
        value = actualTreasuryOutput.value)

      multisigRegimeWitness = Utxo(TransactionInput(tx.id, imd.multisigRegimeOutputIndex),
        actualMultisigRegimeOutput)

    } yield InitializationTx(treasuryProduced = treasury,
      multisigRegimeWitness = multisigRegimeWitness,
      tokenNames = derivedTokenNames,
      resolvedUtxos =
        resolver(tx.body.value.inputs.toSeq ++ tx.body.value.referenceInputs.toSeq),
      tx = tx)

  sealed trait ParseError

  case class MetadataParseError(wrapped: MD.ParseError) extends ParseError

  case class InvalidTransactionError(msg: String) extends ParseError

  final case class Recipe(
                           spentUtxos: SpentUtxos,
                           headNativeScript: HeadMultisigScript,
                           initialDeposit: Coin,
                           tokenNames: TokenNames,
                           // The amount of coin to cover the minAda for the vote UTxOs and collateral
                           // utxos in the fallback transaction (inclusive of the max fallback tx fee)
                           hmrwCoin: Coin,
                           env: Environment,
                           validators: Seq[Validator],
                           changePP: ShelleyPaymentPart,
                           evaluator: PlutusScriptEvaluator
                         ) {}

  final case class SpentUtxos(
                               seedUtxo: Utxo,
                               fundingUtxos: List[Utxo]
                             ) {
    def all: NonEmptyList[Utxo] = NonEmptyList(seedUtxo, fundingUtxos)
  }
}<|MERGE_RESOLUTION|>--- conflicted
+++ resolved
@@ -1,21 +1,16 @@
 package hydrozoa.multisig.ledger.dapp.tx
 
 import cats.data.NonEmptyList
-import hydrozoa.config.HeadConfig
 import hydrozoa.multisig.ledger.dapp.script.multisig.HeadMultisigScript
 import hydrozoa.multisig.ledger.dapp.token.CIP67
 import hydrozoa.multisig.ledger.dapp.token.CIP67.TokenNames
 import hydrozoa.multisig.ledger.dapp.tx.Metadata as MD
 import hydrozoa.multisig.ledger.dapp.tx.Metadata.Initialization
 import hydrozoa.multisig.ledger.dapp.utxo.TreasuryUtxo
-<<<<<<< HEAD
 import hydrozoa.{Utxo as _, *}
+import scala.collection.immutable.SortedMap
+import scala.util.Try
 import scalus.builtin.Data
-=======
-import hydrozoa.rulebased.ledger.dapp.script.plutus.{DisputeResolutionScript, RuleBasedTreasuryScript}
-import scala.collection.immutable.SortedMap
-import scalus.builtin.ByteString
->>>>>>> e031963c
 import scalus.builtin.ToData.toData
 import scalus.cardano.address.ShelleyDelegationPart.Null
 import scalus.cardano.address.{Network, ShelleyAddress, ShelleyPaymentPart}
@@ -29,9 +24,6 @@
 import scalus.cardano.txbuilder.TransactionBuilder.ResolvedUtxos
 import scalus.cardano.txbuilder.TransactionBuilderStep.{Mint, ModifyAuxiliaryData, Send, Spend}
 
-import scala.collection.immutable.SortedMap
-import scala.util.Try
-
 final case class InitializationTx(
     treasuryProduced: TreasuryUtxo,
     multisigRegimeWitness: Utxo,
@@ -109,19 +101,19 @@
 
         val createChangeOutput = Send(Babbage(changeAddress, Value.zero, None, None))
 
-<<<<<<< HEAD
         val modifyAuxiliaryData =
             ModifyAuxiliaryData(_ =>
-              Some(MD.apply(
-                Initialization(headAddress = headAddress,
-                  treasuryOutputIndex = 0,
-                  multisigRegimeOutputIndex = 1,
-                  seedInput = recipe.spentUtxos.seedUtxo.input)))
+                Some(
+                  MD.apply(
+                    Initialization(
+                      headAddress = headAddress,
+                      treasuryOutputIndex = 0,
+                      multisigRegimeOutputIndex = 1,
+                      seedInput = recipe.spentUtxos.seedUtxo.input
+                    )
+                  )
+                )
             )
-=======
-        val addMetadata =
-            ModifyAuxiliaryData(_ => Some(MD.apply(Initialization, headAddress)))
->>>>>>> e031963c
 
         val steps = spendAllUtxos
             :+ mintTreasuryToken
@@ -163,202 +155,257 @@
             value = createTreasury.output.value
           ),
           tx = finalized.transaction,
-<<<<<<< HEAD
           multisigRegimeWitness = Utxo(TransactionInput(finalized.transaction.id, 1), hmrwOutput),
           tokenNames = tokenNames,
-=======
-          resultingConfig = Tx.Builder.Config(
-            headNativeScript = headNativeScript,
-            headNativeScriptReferenceInput =
-                TransactionUnspentOutput(TransactionInput(finalized.transaction.id, 1), hmrwOutput),
-            tokenNames = tokenNames,
-            env = env,
-            evaluator = recipe.evaluator,
-            validators = validators,
-            disputeResolutionPaymentPart = ShelleyPaymentPart.Script(
-              Hash(ByteString.fromArray(DisputeResolutionScript.getScriptHash))
-            ),
-            disputeTreasuryPaymentPart = ShelleyPaymentPart.Script(
-              Hash(ByteString.fromArray(RuleBasedTreasuryScript.getScriptHash))
+          resolvedUtxos = finalized.resolvedUtxos
+        )
+    }
+
+    // TODO: use validation monad instead of Either?
+    def parse(
+        peerKeys: NonEmptyList[VerificationKeyBytes],
+        expectedNetwork: Network,
+        tx: Transaction,
+        resolver: Seq[TransactionInput] => ResolvedUtxos
+    )(using protocolVersion: ProtocolVersion): Either[ParseError, InitializationTx] =
+        for {
+            // ===================================
+            // Metadata parsing
+            // ===================================
+            imd <- MD.parse(tx) match {
+                case Right(md: Initialization) => Right(md)
+                case Right(md) =>
+                    Left(
+                      MetadataParseError(
+                        MD.UnexpectedTxType(actual = md, expected = "Initialization")
+                      )
+                    )
+                case Left(e) =>
+                    Left(
+                      MetadataParseError(
+                        MD.MalformedTxTypeKey(
+                          "Could not find the expected TxTypeKey for Initialization" +
+                              s" transaction. Got: $e"
+                        )
+                      )
+                    )
+            }
+
+            // ===================================
+            // Data Extraction
+            // ===================================
+
+            derivedTokenNames = CIP67.TokenNames(imd.seedInput)
+
+            expectedHNS = HeadMultisigScript(peerKeys)
+
+            expectedHeadAddress = expectedHNS.mkAddress(expectedNetwork)
+
+            actualOutputs = tx.body.value.outputs.map(_.value)
+
+            actualTreasuryOutput = actualOutputs(imd.treasuryOutputIndex)
+            actualMultisigRegimeOutput = actualOutputs(imd.multisigRegimeOutputIndex)
+
+            // ===================================
+            // Validation
+            // ===================================
+
+            ////
+            // Head address is coherent
+            _ <-
+                if expectedHeadAddress == imd.headAddress
+                then Right(())
+                else Left(InvalidTransactionError("Invalid head address"))
+
+            // Seed input is coherent
+            _ <-
+                if tx.body.value.inputs.toSeq.contains(imd.seedInput)
+                then Right(())
+                else Left(InvalidTransactionError("Seed input missing"))
+
+            /////
+            // Treasury is coherent: address matches, contains head token, datum is initial treasury datum,
+            // no reference script
+
+            // address
+            _ <-
+                if actualTreasuryOutput.address == expectedHeadAddress
+                then Right(())
+                else Left(InvalidTransactionError("Unexpected treasury address"))
+            // value
+            treasuryOutputInner <- actualTreasuryOutput.value.assets.assets
+                .get(expectedHNS.policyId)
+                .toRight(
+                  InvalidTransactionError(
+                    "Head Native Script policy ID not found in treasury output value"
+                  )
+                )
+            _ <- treasuryOutputInner.get(derivedTokenNames.headTokenName) match {
+                case None =>
+                    Left(
+                      InvalidTransactionError(
+                        "No tokens matching the head token asset name found in treasury output"
+                      )
+                    )
+                case Some(1L) => Right(())
+                case Some(wrongCount) =>
+                    Left(
+                      InvalidTransactionError(
+                        "Multiple tokens matching the head token asset" +
+                            " name found in the treasury ouptu"
+                      )
+                    )
+            }
+            // datum
+            encodedTreasuryDatum <- actualTreasuryOutput.datumOption match {
+                case None => Left(InvalidTransactionError("treasury output datum missing"))
+                case Some(Inline(i)) => Right(i)
+                case Some(_) => Left(InvalidTransactionError("treasury output datum not inline"))
+            }
+            decodedTreasuryDatum <- Try(
+              Data.fromData[TreasuryUtxo.Datum](encodedTreasuryDatum)
+            ).toEither.left
+                .map(_ => InvalidTransactionError("data decoding of treasury datum failed"))
+            _ <-
+                if decodedTreasuryDatum == TreasuryUtxo.mkInitMultisigTreasuryDatum then Right(())
+                else
+                    Left(
+                      InvalidTransactionError(
+                        "actual treasury datum does not match the expected initial " +
+                            "treasury datum"
+                      )
+                    )
+
+            // script
+            _ <-
+                if actualTreasuryOutput.scriptRef.isEmpty then Right(())
+                else
+                    Left(
+                      InvalidTransactionError("treasury output has reference script, but shouldn't")
+                    )
+
+            //////
+            // Multisig regime is coherent: expected address, contains only MR token and ADA, datum is None, HNS in
+            // reference script
+
+            // address
+            _ <-
+                if actualMultisigRegimeOutput.address == expectedHeadAddress
+                then Right(())
+                else Left(InvalidTransactionError("Multisig regime output has the wrong address"))
+
+            // value
+            mrValueOuter <- actualMultisigRegimeOutput.value.assets.assets
+                .get(expectedHNS.policyId)
+                .toRight(
+                  InvalidTransactionError(
+                    "value of the multisig regime output" +
+                        "does not contain the head native script policyId"
+                  )
+                )
+            _ <- mrValueOuter.get(derivedTokenNames.multisigRegimeTokenName) match {
+                case None =>
+                    Left(
+                      InvalidTransactionError(
+                        "No tokens found matching the multisig regime token name"
+                      )
+                    )
+                case Some(1L) => Right(())
+                case Some(_) =>
+                    Left(
+                      InvalidTransactionError(
+                        "Multiple tokens found matching the" +
+                            " multisig regime token name"
+                      )
+                    )
+            }
+
+            // datum
+            _ <-
+                if actualMultisigRegimeOutput.datumOption.isEmpty then Right(())
+                else
+                    Left(
+                      InvalidTransactionError("multisig witness utxo has a non-empty datum")
+                    )
+
+            // script
+            _ <-
+                if actualMultisigRegimeOutput.scriptRef.contains(
+                      ScriptRef.apply(expectedHNS.script)
+                    )
+                then Right(())
+                else
+                    Left(
+                      InvalidTransactionError(
+                        "Multisig regime witness UTxO does not contain the expected head" +
+                            "native script"
+                      )
+                    )
+
+            //////
+            // Check mint coherence: only a single head token and MR token should be minted
+            mintOuter <- tx.body.value.mint.toRight(InvalidTransactionError("Mints are empty"))
+            mintInner <- mintOuter.assets
+                .get(expectedHNS.policyId)
+                .toRight(InvalidTransactionError("Mints don't contain the HNS policy id"))
+            _ <- mintInner.get(derivedTokenNames.headTokenName) match {
+                case None     => Left(InvalidTransactionError("head token not minted"))
+                case Some(1L) => Right(())
+                case Some(wrongNumber) =>
+                    Left(InvalidTransactionError("multiple head tokens minted"))
+            }
+            _ <- mintInner.get(derivedTokenNames.multisigRegimeTokenName) match {
+                case None              => Left(InvalidTransactionError("MR token not minted"))
+                case Some(1L)          => Right(())
+                case Some(wrongNumber) => Left(InvalidTransactionError("multiple MR tokens minted"))
+            }
+
+            treasury = TreasuryUtxo(
+              treasuryTokenName = derivedTokenNames.headTokenName,
+              utxoId = TransactionInput(tx.id, imd.treasuryOutputIndex),
+              address = expectedHeadAddress,
+              datum = TreasuryUtxo.mkInitMultisigTreasuryDatum,
+              value = actualTreasuryOutput.value
             )
-          ),
->>>>>>> e031963c
-          resolvedUtxos = finalized.resolvedUtxos
-        )
+
+            multisigRegimeWitness = Utxo(
+              TransactionInput(tx.id, imd.multisigRegimeOutputIndex),
+              actualMultisigRegimeOutput
+            )
+
+        } yield InitializationTx(
+          treasuryProduced = treasury,
+          multisigRegimeWitness = multisigRegimeWitness,
+          tokenNames = derivedTokenNames,
+          resolvedUtxos =
+              resolver(tx.body.value.inputs.toSeq ++ tx.body.value.referenceInputs.toSeq),
+          tx = tx
+        )
+
+    sealed trait ParseError
+
+    case class MetadataParseError(wrapped: MD.ParseError) extends ParseError
+
+    case class InvalidTransactionError(msg: String) extends ParseError
+
+    final case class Recipe(
+        spentUtxos: SpentUtxos,
+        headNativeScript: HeadMultisigScript,
+        initialDeposit: Coin,
+        tokenNames: TokenNames,
+        // The amount of coin to cover the minAda for the vote UTxOs and collateral
+        // utxos in the fallback transaction (inclusive of the max fallback tx fee)
+        hmrwCoin: Coin,
+        env: Environment,
+        validators: Seq[Validator],
+        changePP: ShelleyPaymentPart,
+        evaluator: PlutusScriptEvaluator
+    ) {}
+
+    final case class SpentUtxos(
+        seedUtxo: Utxo,
+        fundingUtxos: List[Utxo]
+    ) {
+        def all: NonEmptyList[Utxo] = NonEmptyList(seedUtxo, fundingUtxos)
     }
-
-  // TODO: use validation monad instead of Either?
-  def parse(
-             peerKeys : NonEmptyList[VerificationKeyBytes],
-             expectedNetwork: Network,
-             tx: Transaction,
-             resolver: Seq[TransactionInput] => ResolvedUtxos
-           )(using protocolVersion: ProtocolVersion): Either[ParseError, InitializationTx] =
-    for {
-      // ===================================
-      // Metadata parsing
-      // ===================================
-      imd <- MD.parse(tx) match {
-        case Right(md: Initialization) => Right(md)
-        case Right(md) =>
-          Left(MetadataParseError(MD.UnexpectedTxType(actual = md, expected = "Initialization")))
-        case Left(e) => Left(
-          MetadataParseError(MD.MalformedTxTypeKey("Could not find the expected TxTypeKey for Initialization" +
-            s" transaction. Got: $e")))
-      }
-
-      // ===================================
-      // Data Extraction
-      // ===================================
-
-      derivedTokenNames = CIP67.TokenNames(imd.seedInput)
-
-      expectedHNS = HeadMultisigScript(peerKeys)
-
-      expectedHeadAddress = expectedHNS.mkAddress(expectedNetwork)
-
-      actualOutputs = tx.body.value.outputs.map(_.value)
-
-      actualTreasuryOutput = actualOutputs(imd.treasuryOutputIndex)
-      actualMultisigRegimeOutput = actualOutputs(imd.multisigRegimeOutputIndex)
-
-      // ===================================
-      // Validation
-      // ===================================
-
-      ////
-      // Head address is coherent
-      _ <- if expectedHeadAddress == imd.headAddress
-      then Right(())
-      else Left(InvalidTransactionError("Invalid head address"))
-
-      // Seed input is coherent
-      _ <- if tx.body.value.inputs.toSeq.contains(imd.seedInput)
-      then Right(())
-      else Left(InvalidTransactionError("Seed input missing"))
-
-      /////
-      // Treasury is coherent: address matches, contains head token, datum is initial treasury datum,
-      // no reference script
-
-      // address
-      _ <- if actualTreasuryOutput.address == expectedHeadAddress
-      then Right(())
-      else Left(InvalidTransactionError("Unexpected treasury address"))
-      // value
-      treasuryOutputInner <- actualTreasuryOutput.value.assets.assets.get(expectedHNS.policyId)
-        .toRight(InvalidTransactionError("Head Native Script policy ID not found in treasury output value"))
-      _ <- treasuryOutputInner.get(derivedTokenNames.headTokenName) match {
-        case None => Left(InvalidTransactionError(
-          "No tokens matching the head token asset name found in treasury output"))
-        case Some(1L) => Right(())
-        case Some(wrongCount) => Left(InvalidTransactionError("Multiple tokens matching the head token asset" +
-          " name found in the treasury ouptu"))
-      }
-      // datum
-      encodedTreasuryDatum <- actualTreasuryOutput.datumOption match {
-        case None => Left(InvalidTransactionError("treasury output datum missing"))
-        case Some(Inline(i)) => Right(i)
-        case Some(_) => Left(InvalidTransactionError("treasury output datum not inline"))
-      }
-      decodedTreasuryDatum <- Try(Data.fromData[TreasuryUtxo.Datum](encodedTreasuryDatum)).toEither.left
-        .map(_ => InvalidTransactionError("data decoding of treasury datum failed"))
-      _ <- if decodedTreasuryDatum == TreasuryUtxo.mkInitMultisigTreasuryDatum then Right(()) else
-        Left(InvalidTransactionError("actual treasury datum does not match the expected initial " +
-          "treasury datum"))
-
-      // script
-      _ <- if actualTreasuryOutput.scriptRef.isEmpty then Right(())
-      else Left(InvalidTransactionError("treasury output has reference script, but shouldn't"))
-
-      //////
-      // Multisig regime is coherent: expected address, contains only MR token and ADA, datum is None, HNS in
-      // reference script
-
-      // address
-      _ <- if actualMultisigRegimeOutput.address == expectedHeadAddress
-      then Right(())
-      else Left(InvalidTransactionError("Multisig regime output has the wrong address"))
-
-      // value
-      mrValueOuter <- actualMultisigRegimeOutput.value.assets.assets
-        .get(expectedHNS.policyId).toRight(InvalidTransactionError("value of the multisig regime output" +
-          "does not contain the head native script policyId"))
-      _ <- mrValueOuter.get(derivedTokenNames.multisigRegimeTokenName) match {
-        case None => Left(InvalidTransactionError("No tokens found matching the multisig regime token name"))
-        case Some(1L) => Right(())
-        case Some(_) => Left(InvalidTransactionError("Multiple tokens found matching the" +
-          " multisig regime token name"))
-      }
-
-      // datum
-      _ <- if actualMultisigRegimeOutput.datumOption.isEmpty then Right(()) else Left(
-        InvalidTransactionError("multisig witness utxo has a non-empty datum")
-      )
-
-      // script
-      _ <- if actualMultisigRegimeOutput.scriptRef.contains(ScriptRef.apply(expectedHNS.script))
-      then Right(())
-      else Left(InvalidTransactionError("Multisig regime witness UTxO does not contain the expected head" +
-        "native script"))
-
-      //////
-      // Check mint coherence: only a single head token and MR token should be minted
-      mintOuter <- tx.body.value.mint.toRight(InvalidTransactionError("Mints are empty"))
-      mintInner <- mintOuter.assets.get(expectedHNS.policyId).toRight(InvalidTransactionError(
-        "Mints don't contain the HNS policy id"))
-      _ <- mintInner.get(derivedTokenNames.headTokenName) match {
-        case None => Left(InvalidTransactionError("head token not minted"))
-        case Some(1L) => Right(())
-        case Some(wrongNumber) => Left(InvalidTransactionError("multiple head tokens minted"))
-      }
-      _ <- mintInner.get(derivedTokenNames.multisigRegimeTokenName) match {
-        case None => Left(InvalidTransactionError("MR token not minted"))
-        case Some(1L) => Right(())
-        case Some(wrongNumber) => Left(InvalidTransactionError("multiple MR tokens minted"))
-      }
-
-
-      treasury = TreasuryUtxo(treasuryTokenName = derivedTokenNames.headTokenName,
-        utxoId = TransactionInput(tx.id, imd.treasuryOutputIndex),
-        address = expectedHeadAddress,
-        datum = TreasuryUtxo.mkInitMultisigTreasuryDatum,
-        value = actualTreasuryOutput.value)
-
-      multisigRegimeWitness = Utxo(TransactionInput(tx.id, imd.multisigRegimeOutputIndex),
-        actualMultisigRegimeOutput)
-
-    } yield InitializationTx(treasuryProduced = treasury,
-      multisigRegimeWitness = multisigRegimeWitness,
-      tokenNames = derivedTokenNames,
-      resolvedUtxos =
-        resolver(tx.body.value.inputs.toSeq ++ tx.body.value.referenceInputs.toSeq),
-      tx = tx)
-
-  sealed trait ParseError
-
-  case class MetadataParseError(wrapped: MD.ParseError) extends ParseError
-
-  case class InvalidTransactionError(msg: String) extends ParseError
-
-  final case class Recipe(
-                           spentUtxos: SpentUtxos,
-                           headNativeScript: HeadMultisigScript,
-                           initialDeposit: Coin,
-                           tokenNames: TokenNames,
-                           // The amount of coin to cover the minAda for the vote UTxOs and collateral
-                           // utxos in the fallback transaction (inclusive of the max fallback tx fee)
-                           hmrwCoin: Coin,
-                           env: Environment,
-                           validators: Seq[Validator],
-                           changePP: ShelleyPaymentPart,
-                           evaluator: PlutusScriptEvaluator
-                         ) {}
-
-  final case class SpentUtxos(
-                               seedUtxo: Utxo,
-                               fundingUtxos: List[Utxo]
-                             ) {
-    def all: NonEmptyList[Utxo] = NonEmptyList(seedUtxo, fundingUtxos)
-  }
 }