--- conflicted
+++ resolved
@@ -2,17 +2,13 @@
 
 import hydrozoa.multisig.ledger.dapp.script.multisig.HeadMultisigScript
 import hydrozoa.multisig.ledger.dapp.token.CIP67.TokenNames
-<<<<<<< HEAD
 import scala.Function.const
 import scalus.cardano.address.ShelleyAddress
-=======
 import scalus.cardano.address.ShelleyDelegationPart.Null
 import scalus.cardano.address.{ShelleyAddress, ShelleyPaymentPart}
 import scalus.cardano.ledger.{PlutusScriptEvaluator, Transaction}
->>>>>>> d6a054ae
 import scalus.cardano.ledger.TransactionException.InvalidTransactionSizeException
 import scalus.cardano.ledger.rules.STS.Validator
-import scalus.cardano.ledger.{PlutusScriptEvaluator, Transaction}
 import scalus.cardano.txbuilder.LowLevelTxBuilder.ChangeOutputDiffHandler
 import scalus.cardano.txbuilder.TransactionBuilder.ResolvedUtxos
 import scalus.cardano.txbuilder.{Environment, SomeBuildError, TransactionBuilder, TransactionUnspentOutput}
@@ -101,23 +97,14 @@
         }
 
         final case class Config(
-<<<<<<< HEAD
             headNativeScript: HeadMultisigScript,
+            disputeTreasuryPaymentPart: ShelleyPaymentPart.Script,
+            disputeResolutionPaymentPart: ShelleyPaymentPart.Script,
             headNativeScriptReferenceInput: TransactionUnspentOutput,
             tokenNames: TokenNames,
+            evaluator: PlutusScriptEvaluator,
             env: Environment,
-            evaluator: PlutusScriptEvaluator,
             validators: Seq[Validator]
-=======
-        headNativeScript: HeadMultisigScript,
-        disputeTreasuryPaymentPart: ShelleyPaymentPart.Script,
-        disputeResolutionPaymentPart: ShelleyPaymentPart.Script,
-        headNativeScriptReferenceInput: TransactionUnspentOutput,
-        tokenNames: TokenNames,
-        evaluator : PlutusScriptEvaluator,
-        env: Environment,
-        validators: Seq[Validator]
->>>>>>> d6a054ae
         ) {
             lazy val headAddress: ShelleyAddress = headNativeScript.mkAddress(env.network)
             lazy val disputeTreasuryAddress: ShelleyAddress = ShelleyAddress(network = env.network,
