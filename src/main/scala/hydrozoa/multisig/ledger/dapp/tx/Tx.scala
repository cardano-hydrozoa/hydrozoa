package hydrozoa.multisig.ledger.dapp.tx

import hydrozoa.multisig.ledger.dapp.script.multisig.HeadMultisigScript
import hydrozoa.multisig.ledger.dapp.token.CIP67.TokenNames
import scala.Function.const
<<<<<<< HEAD
import scalus.cardano.address.ShelleyAddress
import scalus.cardano.ledger.{PlutusScriptEvaluator, Transaction, Utxo}
=======
import scalus.cardano.address.ShelleyDelegationPart.Null
import scalus.cardano.address.{ShelleyAddress, ShelleyPaymentPart}
>>>>>>> e031963c
import scalus.cardano.ledger.TransactionException.InvalidTransactionSizeException
import scalus.cardano.ledger.rules.STS.Validator
import scalus.cardano.ledger.{PlutusScriptEvaluator, Transaction}
import scalus.cardano.txbuilder.LowLevelTxBuilder.ChangeOutputDiffHandler
import scalus.cardano.txbuilder.TransactionBuilder.ResolvedUtxos
import scalus.cardano.txbuilder.{Environment, SomeBuildError, TransactionBuilder, TransactionUnspentOutput}
import sourcecode.*

trait Tx {
    def tx: Transaction
}

object Tx {

    /** A result that includes additional information besides the built transaction.
      *
      * @tparam T
      *   The type of built transaction.
      */
    trait AugmentedResult[T] {
        def transaction: T
    }

    trait Builder {
        def config: Builder.Config

        final def finish(
            txBuilderContext: TransactionBuilder.Context
        ): Either[SomeBuildError, TransactionBuilder.Context] =
            // Try to build, balance, and validate the resulting transaction
            txBuilderContext
                .finalizeContext(
                  protocolParams = config.env.protocolParams,
                  diffHandler = ChangeOutputDiffHandler(
                    protocolParams = config.env.protocolParams,
                    changeOutputIdx = 0
                  ).changeOutputDiffHandler,
                  evaluator = config.evaluator,
                  validators = config.validators
                )
    }

    object Builder {
        type BuildErrorOr[A] = Either[(SomeBuildError, String), A]

        extension [E, A](either: Either[E, A])
            /** Augment an Either with a string on the Left, including source locations. Defaults to
              * only providing source location.
              */
            def explain(
                mkString: E => String = ((_: E) => "")
            )(implicit line: Line, file: File, enclosing: Enclosing): Either[(E, String), A] =
                either.left.map(e =>
                    (e, s"[${file.value}:${line.value} in ${enclosing.value}] " + s"${mkString(e)}")
                )

            /** Like `explain`, but only taking a string */
            def explainConst(
                string: String
            )(implicit line: Line, file: File, enclosing: Enclosing): Either[(E, String), A] =
                either.explain(const(string))

        extension [E, A](augmentedEither: Either[(E, String), A])
            def explainReplace(
                string: String
            )(implicit line: Line, file: File, enclosing: Enclosing): Either[(E, String), A] = {
                val oldEither = augmentedEither.left.map(_._1)
                oldEither.explainConst(string)
            }

            def explainModify(
                modifyString: String => String
            )(implicit line: Line, file: File, enclosing: Enclosing): Either[(E, String), A] = {
                augmentedEither.left.map(t => (t._1, modifyString(t._2)))
            }

            def explainAppendConst(
                string: String
            )(implicit line: Line, file: File, enclosing: Enclosing): Either[(E, String), A] = {
                augmentedEither.explainModify(
                  _ + s";\n[${file.value}:${line.value} in ${enclosing.value}] $string"
                )
            }

        trait HasCtx {
            def ctx: TransactionBuilder.Context
        }

        final case class Config(
<<<<<<< HEAD
                                   headNativeScript: HeadMultisigScript,
                                   headNativeScriptReferenceInput: Utxo,
                                   tokenNames: TokenNames,
                                   env: Environment,
                                   evaluator : PlutusScriptEvaluator,
                                   validators: Seq[Validator]
=======
            headNativeScript: HeadMultisigScript,
            disputeTreasuryPaymentPart: ShelleyPaymentPart.Script,
            disputeResolutionPaymentPart: ShelleyPaymentPart.Script,
            headNativeScriptReferenceInput: TransactionUnspentOutput,
            tokenNames: TokenNames,
            evaluator: PlutusScriptEvaluator,
            env: Environment,
            validators: Seq[Validator]
>>>>>>> e031963c
        ) {
            lazy val headAddress: ShelleyAddress = headNativeScript.mkAddress(env.network)
            lazy val disputeTreasuryAddress: ShelleyAddress = ShelleyAddress(
              network = env.network,
              payment = disputeTreasuryPaymentPart,
              delegation = Null
            )
            lazy val disputeResolutionAddress: ShelleyAddress = ShelleyAddress(
              network = env.network,
              payment = disputeResolutionPaymentPart,
              delegation = Null
            )
        }

        object Incremental {

            /** Replace an [[InvalidTransactionSizeException]] with some other value.
              *
              * @param err
              *   The error to replace.
              * @param replacement
              *   The replacement value, provided as a lazy argument.
              * @tparam A
              *   The type of the replacement value, usually inferred by Scala.
              * @return
              */
            final def replaceInvalidSizeException[A](
                err: SomeBuildError,
                replacement: => A
            ): Either[SomeBuildError, A] = {
                err match
                    case SomeBuildError.ValidationError(ve, ctx) =>
                        ve match {
                            case _: InvalidTransactionSizeException =>
                                Right(replacement)
                            case _ => Left(err)
                        }
                    case _ => Left(err)
            }
        }
    }
}

trait HasResolvedUtxos {
    def resolvedUtxos: ResolvedUtxos
}<|MERGE_RESOLUTION|>--- conflicted
+++ resolved
@@ -3,19 +3,13 @@
 import hydrozoa.multisig.ledger.dapp.script.multisig.HeadMultisigScript
 import hydrozoa.multisig.ledger.dapp.token.CIP67.TokenNames
 import scala.Function.const
-<<<<<<< HEAD
 import scalus.cardano.address.ShelleyAddress
-import scalus.cardano.ledger.{PlutusScriptEvaluator, Transaction, Utxo}
-=======
-import scalus.cardano.address.ShelleyDelegationPart.Null
-import scalus.cardano.address.{ShelleyAddress, ShelleyPaymentPart}
->>>>>>> e031963c
 import scalus.cardano.ledger.TransactionException.InvalidTransactionSizeException
 import scalus.cardano.ledger.rules.STS.Validator
-import scalus.cardano.ledger.{PlutusScriptEvaluator, Transaction}
+import scalus.cardano.ledger.{PlutusScriptEvaluator, Transaction, Utxo}
 import scalus.cardano.txbuilder.LowLevelTxBuilder.ChangeOutputDiffHandler
 import scalus.cardano.txbuilder.TransactionBuilder.ResolvedUtxos
-import scalus.cardano.txbuilder.{Environment, SomeBuildError, TransactionBuilder, TransactionUnspentOutput}
+import scalus.cardano.txbuilder.{Environment, SomeBuildError, TransactionBuilder}
 import sourcecode.*
 
 trait Tx {
@@ -99,35 +93,14 @@
         }
 
         final case class Config(
-<<<<<<< HEAD
-                                   headNativeScript: HeadMultisigScript,
-                                   headNativeScriptReferenceInput: Utxo,
-                                   tokenNames: TokenNames,
-                                   env: Environment,
-                                   evaluator : PlutusScriptEvaluator,
-                                   validators: Seq[Validator]
-=======
             headNativeScript: HeadMultisigScript,
-            disputeTreasuryPaymentPart: ShelleyPaymentPart.Script,
-            disputeResolutionPaymentPart: ShelleyPaymentPart.Script,
-            headNativeScriptReferenceInput: TransactionUnspentOutput,
+            headNativeScriptReferenceInput: Utxo,
             tokenNames: TokenNames,
+            env: Environment,
             evaluator: PlutusScriptEvaluator,
-            env: Environment,
             validators: Seq[Validator]
->>>>>>> e031963c
         ) {
             lazy val headAddress: ShelleyAddress = headNativeScript.mkAddress(env.network)
-            lazy val disputeTreasuryAddress: ShelleyAddress = ShelleyAddress(
-              network = env.network,
-              payment = disputeTreasuryPaymentPart,
-              delegation = Null
-            )
-            lazy val disputeResolutionAddress: ShelleyAddress = ShelleyAddress(
-              network = env.network,
-              payment = disputeResolutionPaymentPart,
-              delegation = Null
-            )
         }
 
         object Incremental {
