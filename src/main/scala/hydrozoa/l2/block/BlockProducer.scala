--- conflicted
+++ resolved
@@ -31,17 +31,6 @@
         prevHeader: BlockHeader,
         timeCreation: PosixTime,
         finalizing: Boolean
-<<<<<<< HEAD
-    ): Either[String, (Block, UtxosSetOpaque, UtxosSet, UtxosSet, Option[(TxId, SimpleGenesis)])] =
-
-        // TODO: move to the block producer?
-        val poolEventsSorted = poolEvents.sortBy(_.getEventId.hash)
-
-        log.info(s"Pool events for block production: ${poolEvents.map(_.getEventId.hash)}")
-        log.info(s"Pool events for block production (sorted): ${poolEventsSorted.map(_.getEventId.hash)}")
-
-        createBlock(
-=======
     ): (
         Block,
         HydrozoaL2Ledger.LedgerUtxoSetOpaque,
@@ -49,8 +38,14 @@
         UtxoSetL2,
         Option[(TxId, L2Genesis)]
     ) =
+
+        // TODO: move to the block producer?
+        val poolEventsSorted = poolEvents.sortBy(_.getEventId.hash)
+
+        log.info(s"Pool events for block production: ${poolEvents.map(_.getEventId.hash)}")
+        log.info(s"Pool events for block production (sorted): ${poolEventsSorted.map(_.getEventId.hash)}")
+
         BlockProducer.createBlock(
->>>>>>> e94db8f2
           stateL2,
           poolEventsSorted,
           depositsPending,
@@ -73,135 +68,6 @@
                 log.warn(msg)
                 Left(msg)
 
-<<<<<<< HEAD
-/** "Pure" function that produces an L2 block along with sets of added and withdrawn utxos.
-  *
-  * @param stateL2
-  *   cloned L2 ledger for block building
-  * @param poolEvents
-  *   pooled events
-  * @param depositsPending
-  *   deposits that can be absorbed in the block
-  * @param prevHeader
-  *   previsus block's header
-  * @param timeCreation
-  *   timestamp fot the block
-  * @param finalizing
-  *   finalization flag
-  * @return
-  *   Immutable block, set of utxos added, set of utxos withdrawn and optional genesis event.
-  *   Returns None if a block can't be produced at the moment, i.e. no event in the pool, no
-  *   deposits to absorb, and multisig regime keep-alive is not yet needed.
-  */
-def createBlock(
-    stateL2: AdaSimpleLedger[TBlockProduction],
-    poolEvents: Seq[NonGenesisL2],
-    depositsPending: DepositUtxos,
-    prevHeader: BlockHeader,
-    timeCreation: PosixTime,
-    finalizing: Boolean
-): Option[(Block, UtxosSetOpaque, UtxosSet, UtxosSet, Option[(TxId, SimpleGenesis)])] =
-
-    // 1. Initialize the variables and arguments.
-    // (a) Let block be a mutable variable initialized to an empty BlockL2
-    // instead on block we use mutable parts and finalize the block
-    // at the end using the block builder
-    val txValid, wdValid: mutable.Set[TxId] = mutable.Set.empty
-    val eventsInvalid: mutable.Set[(TxId, NonGenesisL2EventLabel)] = mutable.Set.empty
-    var depositsAbsorbed: Seq[UtxoId[L1]] = Seq.empty
-
-    // (c) Let previousMajorBlock be the latest major block in blocksConfirmedL2
-    // val previousMajorBlock = state.asOpen(_.l2LastMajor)
-
-    // FIXME: seems we can remove `utxosAdded` if we have `Option[(TxId, SimpleGenesis)]`
-    // (e) Let utxosAdded be a mutable variable initialized to an empty UtxoSetL2
-    // (f) Let utxosWithdrawn be a mutable variable initialized to an empty UtxoSetL2
-    type UtxosDiffMutable = mutable.Set[(UtxoIdL2, Output[L2])]
-    val utxosAdded, utxosWithdrawn: UtxosDiffMutable = mutable.Set()
-
-    // 3. For each non-genesis L2 event...
-    poolEvents.foreach {
-        case tx: TransactionL2 =>
-            stateL2.submit(tx) match
-                case Right(txId, _)   => txValid.add(txId)
-                case Left(txId, _err) => eventsInvalid.add(txId, TransactionL2EventLabel)
-        case wd: WithdrawalL2 =>
-            stateL2.submit(wd) match
-                case Right(txId, utxosDiff) =>
-                    wdValid.add(txId)
-                    utxosWithdrawn.addAll(utxosDiff)
-                case Left(txId, _err) =>
-                    eventsInvalid.add(txId, WithdrawalL2EventLabel)
-    }
-
-    // 4. If finalizing is False...
-    val mbGenesis = if !finalizing then
-        // TODO: check deposits timing
-        val depositsEligible: DepositUtxos =
-            UtxoSet[L1, DepositTag](depositsPending.map.filter(_ => true))
-        if depositsEligible.map.isEmpty then None
-        else
-            val depositsSorted = depositsEligible.map.toList.sortWith((a, b) =>
-                a._1._1.hash.compareTo(b._1._1.hash) < 0
-            )
-            val genesis: SimpleGenesis = SimpleGenesis.mkGenesis(depositsSorted.map(_._2))
-            stateL2.submit(AdaSimpleLedger.mkGenesisEvent(genesis)) match
-                case Right(txId, utxos) =>
-                    utxosAdded.addAll(utxos)
-                    depositsAbsorbed = depositsSorted.map(_._1)
-                    Some(txId, genesis)
-                case Left(_, _) => ??? // unreachable, submit for deposits always succeeds
-    else None
-
-    // 5. If finalizing is True...
-    if (finalizing)
-        utxosWithdrawn.addAll(stateL2.flush)
-
-    // 6. Set block.blockType...
-    val multisigRegimeKeepAlive = false // TODO: implement
-
-    // No block if it's empty and keep-alive is not needed.
-    if (
-      poolEvents.isEmpty
-      && depositsAbsorbed.isEmpty
-      && !finalizing
-      && !multisigRegimeKeepAlive
-    )
-        return None
-
-    // Build the block
-    val blockBuilder = BlockBuilder()
-        .timeCreation(timeCreation)
-        .blockNum(prevHeader.blockNum + 1)
-//        .utxosActive(RH32UtxoSetL2.dummy) // TODO: calculate Merkle root hash
-        .utxosActive(42) // TODO: calculate Merkle root hash
-        .apply(b => eventsInvalid.foldLeft(b)((b, e) => b.withInvalidEvent(e._1, e._2)))
-        .apply(b => txValid.foldLeft(b)((b, txId) => b.withTransaction(txId)))
-
-    def withdrawalsValid[A <: TBlockMajor, B <: TCheck, C <: TCheck](b: BlockBuilder[A, B, C]) =
-        wdValid.foldLeft(b)((b, e) => b.withWithdrawal(e))
-
-    val block =
-        if finalizing then
-            blockBuilder.finalBlock
-                .versionMajor(prevHeader.versionMajor + 1)
-                .apply(withdrawalsValid)
-                .build
-        else if utxosAdded.nonEmpty || utxosWithdrawn.nonEmpty || multisigRegimeKeepAlive
-        then
-            blockBuilder.majorBlock
-                .versionMajor(prevHeader.versionMajor + 1)
-                .apply(withdrawalsValid)
-                .apply(b => depositsAbsorbed.foldLeft(b)((b, d) => b.withDeposit(d)))
-                .build
-        else
-            blockBuilder
-                .versionMajor(prevHeader.versionMajor)
-                .versionMinor(prevHeader.versionMinor + 1)
-                .build
-
-    Some(block, stateL2.getUtxosActive, utxosAdded.toSet, utxosWithdrawn.toSet, mbGenesis)
-=======
 object BlockProducer:
 
     private val log = Logger(getClass)
@@ -278,14 +144,15 @@
                 TaggedUtxoSet.apply(depositsPending.unTag.utxoMap.filter(_ => true))
             if eligibleDeposits.unTag.utxoMap.isEmpty then None
             else
-                val genesis: L2Genesis = L2Genesis.apply(eligibleDeposits)
+                val depositsSorted = depositsEligible.map.toList.sortWith((a, b) =>
+                    a._1._1.hash.compareTo(b._1._1.hash) < 0
+                )
+                val genesis: L2Genesis = L2Genesis.apply(depositsSorted.map(_._2))
                 val genesisHash = calculateGenesisHash(genesis)
                 val genesisUtxos = mkGenesisOutputs(genesis, genesisHash)
                 stateL2.addGenesisUtxos(genesisUtxos)
                 utxosAdded.addAll(genesisUtxos.utxoMap.toSet)
-                depositsAbsorbed = eligibleDeposits.unTag.utxoMap.keySet.toList.sortWith((a, b) =>
-                    a._1.hash.compareTo(b._1.hash) < 0
-                )
+                depositsAbsorbed = depositsSorted.map(_._1)
                 Some(genesisHash, genesis)
         else None
 
@@ -342,5 +209,4 @@
           UtxoSet[L2](utxosAdded.toMap),
           UtxoSet[L2](utxosWithdrawn.toMap),
           mbGenesis
-        )
->>>>>>> e94db8f2
+        )