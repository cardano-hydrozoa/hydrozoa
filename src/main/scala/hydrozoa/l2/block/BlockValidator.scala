--- conflicted
+++ resolved
@@ -182,26 +182,15 @@
         mbGenesis =
             if depositsAbsorbed.isEmpty then None
             else
-<<<<<<< HEAD
-                val depositsAbsorbedUtxos = depositUtxos.map
-                    .filter((k, _) => depositsAbsorbed.contains(k))
-                    .toList.sortWith((a, b) => a._1._1.hash.compareTo(b._1._1.hash) < 0
-                )
-                val genesis: SimpleGenesis = SimpleGenesis.mkGenesis(depositsAbsorbedUtxos.map(_._2))
-                stateL2.submit(AdaSimpleLedger.mkGenesisEvent(genesis)) match
-                    case Right(txId, utxos) => Some(txId, genesis)
-                    case Left(_, _) => ??? // unreachable, submit for deposits should always succeed
-=======
                 val depositsAbsorbedUtxos: DepositUtxos =
                     TaggedUtxoSet.apply(
                       depositUtxos.unTag.utxoMap.filter((k, _) => depositsAbsorbed.contains(k))
-                    )
+                    ).toList.sortWith((a, b) => a._1._1.hash.compareTo(b._1._1.hash) < 0
                 val genesis: L2Genesis = L2Genesis.apply(depositsAbsorbedUtxos)
                 val genesisHash = calculateGenesisHash(genesis)
                 val genesisUtxos = mkGenesisOutputs(genesis, genesisHash)
                 stateL2.addGenesisUtxos(genesisUtxos)
                 Some(genesisHash, genesis)
->>>>>>> e94db8f2
 
         // 6. If finalizing, there are no deposits in the block
 
