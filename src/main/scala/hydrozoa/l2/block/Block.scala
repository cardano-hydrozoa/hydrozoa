package hydrozoa.l2.block

import hydrozoa.*
import hydrozoa.l2.block.BlockTypeL2.{Final, Major, Minor}
import hydrozoa.l2.ledger.L2EventLabel
import L2EventLabel.{
    L2EventTransactionLabel,
    L2EventWithdrawalLabel
}
import hydrozoa.l2.merkle.RH32UtxoSetL2

case class Block(
    blockHeader: BlockHeader,
    blockBody: BlockBody
):
    def validTransactions: Seq[TxId] =
        blockBody.eventsValid
            .filter(_._2 == L2EventTransactionLabel)
            .map(_._1)

    def validWithdrawals: Seq[TxId] =
        blockBody.eventsValid
            .filter(_._2 == L2EventWithdrawalLabel)
            .map(_._1)

val zeroBlock =
    Block(BlockHeader(0, Major, timeCurrent, 0, 0, 42), BlockBody.empty)

case class BlockHeader(
    blockNum: Int,
    blockType: BlockTypeL2,
    timeCreation: PosixTime,
    versionMajor: Int,
    versionMinor: Int,
    utxosActive: Int // RH32UtxoSetL2
)

enum BlockTypeL2 derives CanEqual:
    case Minor
    case Major
    case Final

case class BlockBody(
<<<<<<< HEAD
    eventsValid: Seq[(TxId, NonGenesisL2EventLabel)],
    eventsInvalid: Seq[(TxId, NonGenesisL2EventLabel)],
    depositsAbsorbed: Seq[UtxoId[L1]]
) derives CanEqual
=======
                        eventsValid: Seq[(TxId, L2EventLabel)],
                        eventsInvalid: Seq[(TxId, L2EventLabel)],
                        depositsAbsorbed: Seq[UtxoId[L1]]
)
>>>>>>> e94db8f2

object BlockBody:
    def empty: BlockBody = BlockBody(Seq.empty, Seq.empty, Seq.empty)

// FIXME: should come form ledger/node

/*
Block builder. Missing checks:
    - minor block should contain at least one confirmed tx
    - utxoActive should be set (but it's not always true)
    - minor should have versionMinor > 0
    - major/final should have versionMajor > 0

    TODO: add bulk with*
 */

sealed trait TBlockType
sealed trait TBlockMinor extends TBlockType
sealed trait TBlockMajor extends TBlockMinor
sealed trait TBlockFinal extends TBlockMajor

sealed trait TCheck
sealed trait TNone extends TCheck
sealed trait TSet extends TCheck with TNone

case class BlockBuilder[
    BlockType <: TBlockType,
    BlockNum <: TCheck,
    VersionMajor <: TCheck
] private (
                                     blockType: BlockTypeL2 = Minor,
                                     blockNum: Int = 0,
                                     timeCreation: PosixTime = timeCurrent,
                                     versionMajor: Int = 0,
                                     versionMinor: Int = 0,
                                     // FIXME: add type tags
                                     eventsValid: Set[(TxId, L2EventLabel)] = Set.empty, // TODO: are sets ok?
                                     eventsInvalid: Set[(TxId, L2EventLabel)] = Set.empty,
                                     depositsAbsorbed: Seq[UtxoId[L1]] = Seq.empty,
                                     // utxosActive: RH32UtxoSetL2 = RH32UtxoSetL2.dummy
                                     utxosActive: Int = 42
) {
    def majorBlock(using
        ev: BlockType =:= TBlockMinor
    ): BlockBuilder[TBlockMajor, BlockNum, VersionMajor] =
        copy(blockType = Major, versionMinor = 0)

    def finalBlock(using
        ev: BlockType =:= TBlockMinor
    ): BlockBuilder[TBlockFinal, BlockNum, VersionMajor] =
        copy(blockType = Final, versionMinor = 0)

    def blockNum(blockNum: Int)(using
        ev: BlockNum =:= TNone
    ): BlockBuilder[BlockType, TSet, VersionMajor] =
        copy(blockNum = blockNum)

    def timeCreation(timeCreation: PosixTime): BlockBuilder[BlockType, BlockNum, VersionMajor] =
        copy(timeCreation = timeCreation)

    def versionMajor(versionMajor: Int)(using
        ev: VersionMajor =:= TNone
    ): BlockBuilder[BlockType, BlockNum, TSet] =
        copy(versionMajor = versionMajor)

    def versionMinor(versionMinor: Int)(using
        ev: BlockType =:= TBlockMinor
    ): BlockBuilder[BlockType, BlockNum, VersionMajor] =
        copy(versionMinor = versionMinor)

    def withTransaction(txId: TxId): BlockBuilder[BlockType, BlockNum, VersionMajor] =
        copy(eventsValid = eventsValid.+((txId, L2EventTransactionLabel)))

    def withWithdrawal(txId: TxId)(using
        ev: BlockType <:< TBlockMajor
    ): BlockBuilder[BlockType, BlockNum, VersionMajor] =
        copy(eventsValid = eventsValid.+((txId, L2EventWithdrawalLabel)))

    def withInvalidEvent(
        txId: TxId,
        eventType: L2EventLabel
    ): BlockBuilder[BlockType, BlockNum, VersionMajor] =
        copy(eventsInvalid = eventsInvalid.+((txId, eventType)))

    def withDeposit(d: UtxoId[L1])(using
        ev: BlockType =:= TBlockMajor
    ): BlockBuilder[BlockType, BlockNum, VersionMajor] =
        copy(depositsAbsorbed = depositsAbsorbed ++ Seq(d))

//    def utxosActive(utxosActive: RH32UtxoSetL2): BlockBuilder[BlockType, BlockNum, VersionMajor] =
//        copy(utxosActive = utxosActive)

    def utxosActive(utxosActive: Int): BlockBuilder[BlockType, BlockNum, VersionMajor] =
        copy(utxosActive = utxosActive)

    def apply(
        foo: BlockBuilder[BlockType, BlockNum, VersionMajor] => BlockBuilder[
          BlockType,
          BlockNum,
          VersionMajor
        ]
    ): BlockBuilder[BlockType, BlockNum, VersionMajor] =
        foo(this)

    def build(using
        blockNumEv: BlockNum =:= TSet,
        versionMajorEv: VersionMajor =:= TSet
    ): Block =
        Block(
          BlockHeader(
            blockNum,
            blockType,
            timeCreation,
            versionMajor,
            versionMinor,
            utxosActive
          ),
          BlockBody(this.eventsValid.toSeq, this.eventsInvalid.toSeq, this.depositsAbsorbed)
        )
}

object BlockBuilder {
    def apply(): BlockBuilder[TBlockMinor, TNone, TNone] =
        BlockBuilder[TBlockMinor, TNone, TNone]()
}<|MERGE_RESOLUTION|>--- conflicted
+++ resolved
@@ -41,17 +41,10 @@
     case Final
 
 case class BlockBody(
-<<<<<<< HEAD
-    eventsValid: Seq[(TxId, NonGenesisL2EventLabel)],
-    eventsInvalid: Seq[(TxId, NonGenesisL2EventLabel)],
+    eventsValid: Seq[(TxId, L2EventLabel)],
+    eventsInvalid: Seq[(TxId, L2EventLabel)],
     depositsAbsorbed: Seq[UtxoId[L1]]
 ) derives CanEqual
-=======
-                        eventsValid: Seq[(TxId, L2EventLabel)],
-                        eventsInvalid: Seq[(TxId, L2EventLabel)],
-                        depositsAbsorbed: Seq[UtxoId[L1]]
-)
->>>>>>> e94db8f2
 
 object BlockBody:
     def empty: BlockBody = BlockBody(Seq.empty, Seq.empty, Seq.empty)
