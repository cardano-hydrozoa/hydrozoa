package hydrozoa.l2.block

import hydrozoa.*
import hydrozoa.l1.multisig.state.{DepositTag, DepositUtxos}
import hydrozoa.l2.ledger.*
import hydrozoa.l2.ledger.event.NonGenesisL2EventLabel
import hydrozoa.l2.ledger.event.NonGenesisL2EventLabel.{
    TransactionL2EventLabel,
    WithdrawalL2EventLabel
}
import hydrozoa.l2.ledger.state.{Utxos, UtxosDiff, UtxosDiffMutable}

import scala.collection.mutable

// TODO: unify in terms of abstract ledger and types

/** "Pure" function that produces an L2 block along with sets of added and withdrawn utxos.
  *
  * @param stateL2
  *   clone of the L2 ledger FIXME: what's the best way to do that?
  * @param poolEvents
  *   pooled events
  * @param depositsPending
  *   deposits that can be absorbed in the block
  * @param prevHeader
  *   previsus block's header
  * @param timeCreation
  *   timestamp fot the block
  * @param finalizing
  *   finalization flag
  * @return
  *   Immutable block, set of utxos added, set of utxos withdrawn and optional genesis event.
  *   Returns None if a block can't be produced at the moment, i.e. no event in the pool, no
  *   deposits to absorb, and multisig regime keep-alive is not yet needed.
  */
def createBlock(
    stateL2: AdaSimpleLedger[TBlockProduction],
<<<<<<< HEAD
    poolEvents: Seq[L2NonGenesisEvent],
    depositsPending: DepositUtxos,
=======
    poolEvents: Seq[L2NonGenesis],
    awaitingDeposits: DepositUtxos,
>>>>>>> 02a360aa
    prevHeader: BlockHeader,
    timeCreation: PosixTime,
    finalizing: Boolean
): Option[(Block, Utxos, UtxosDiff, UtxosDiff, Option[(TxId, SimpleGenesis)])] =

    // 1. Initialize the variables and arguments.
    // (a) Let block be a mutable variable initialized to an empty BlockL2
    // instead on block we use mutable parts and finalize the block
    // at the end using the block builder
    val txValid, wdValid: mutable.Set[TxId] = mutable.Set.empty
    val eventsInvalid: mutable.Set[(TxId, NonGenesisL2EventLabel)] = mutable.Set.empty
    var depositsAbsorbed: Set[OutputRef[L1]] = Set.empty

    // (c) Let previousMajorBlock be the latest major block in blocksConfirmedL2
    // val previousMajorBlock = state.asOpen(_.l2LastMajor)

    // (e) Let utxosAdded be a mutable variable initialized to an empty UtxoSetL2
    // (f) Let utxosWithdrawn be a mutable variable initialized to an empty UtxoSetL2
    val utxosAdded, utxosWithdrawn: UtxosDiffMutable = mutable.Set()

    // 3. For each non-genesis L2 event...
    poolEvents.foreach {
        case tx: L2Transaction =>
            stateL2.submit(tx) match
                case Right(txId, _)   => txValid.add(txId)
                case Left(txId, _err) => eventsInvalid.add(txId, TransactionL2EventLabel)
        case wd: L2Withdrawal =>
            stateL2.submit(wd) match
                case Right(txId, utxosDiff) =>
                    wdValid.add(txId)
                    utxosWithdrawn.addAll(utxosDiff)
                case Left(txId, _err) =>
                    eventsInvalid.add(txId, WithdrawalL2EventLabel)
    }

    // 4. If finalizing is False...
    val mbGenesis = if !finalizing then
        // TODO: check deposits timing
        val eligibleDeposits: DepositUtxos =
<<<<<<< HEAD
            UtxoSet[L1, DepositTag](depositsPending.map.filter(_ => true))
=======
            UtxoSet[L1, DepositTag](awaitingDeposits.map.filter(_ => true))
>>>>>>> 02a360aa
        if eligibleDeposits.map.isEmpty then None
        else
            val genesis: SimpleGenesis = SimpleGenesis.apply(eligibleDeposits)
            stateL2.submit(AdaSimpleLedger.mkGenesisEvent(genesis)) match
                case Right(txId, utxos) =>
                    utxosAdded.addAll(utxos)
                    depositsAbsorbed = eligibleDeposits.map.keySet
                    Some(txId, genesis)
                case Left(_, _) => ??? // unreachable, submit for deposits always succeeds
    else None

    // 5. If finalizing is True...
    if (finalizing)
        utxosWithdrawn.addAll(stateL2.flush)

    // 6. Set block.blockType...
    val multisigRegimeKeepAlive = false // TODO: implement

    // No block if it's empty and keep-alive is not needed.
    if (
      poolEvents.isEmpty
      && depositsAbsorbed.isEmpty
      && !finalizing
      && !multisigRegimeKeepAlive
    )
        return None

    // Build the block
    val blockBuilder = BlockBuilder()
        .timeCreation(timeCreation)
        .blockNum(prevHeader.blockNum + 1)
        .utxosActive(RH32UtxoSetL2.dummy) // TODO: calculate Merkle root hash
        .apply(b => eventsInvalid.foldLeft(b)((b, e) => b.withInvalidEvent(e._1, e._2)))
        .apply(b => txValid.foldLeft(b)((b, txId) => b.withTransaction(txId)))

    def withdrawalsValid[A <: TBlockMajor, B <: TCheck, C <: TCheck](b: BlockBuilder[A, B, C]) =
        wdValid.foldLeft(b)((b, e) => b.withWithdrawal(e))

    val block =
        if finalizing then
            blockBuilder.finalBlock
                .versionMajor(prevHeader.versionMajor + 1)
                .apply(withdrawalsValid)
                .build
        else if utxosAdded.nonEmpty || utxosWithdrawn.nonEmpty || multisigRegimeKeepAlive
        then
            blockBuilder.majorBlock
                .versionMajor(prevHeader.versionMajor + 1)
                .apply(withdrawalsValid)
                .apply(b => depositsAbsorbed.foldLeft(b)((b, d) => b.withDeposit(d)))
                .build
        else
            blockBuilder
                .versionMajor(prevHeader.versionMajor)
                .versionMinor(prevHeader.versionMinor + 1)
                .build

    Some(block, stateL2.activeState, utxosAdded.toSet, utxosWithdrawn.toSet, mbGenesis)<|MERGE_RESOLUTION|>--- conflicted
+++ resolved
@@ -35,13 +35,8 @@
   */
 def createBlock(
     stateL2: AdaSimpleLedger[TBlockProduction],
-<<<<<<< HEAD
-    poolEvents: Seq[L2NonGenesisEvent],
+    poolEvents: Seq[L2NonGenesis],
     depositsPending: DepositUtxos,
-=======
-    poolEvents: Seq[L2NonGenesis],
-    awaitingDeposits: DepositUtxos,
->>>>>>> 02a360aa
     prevHeader: BlockHeader,
     timeCreation: PosixTime,
     finalizing: Boolean
@@ -81,11 +76,7 @@
     val mbGenesis = if !finalizing then
         // TODO: check deposits timing
         val eligibleDeposits: DepositUtxos =
-<<<<<<< HEAD
             UtxoSet[L1, DepositTag](depositsPending.map.filter(_ => true))
-=======
-            UtxoSet[L1, DepositTag](awaitingDeposits.map.filter(_ => true))
->>>>>>> 02a360aa
         if eligibleDeposits.map.isEmpty then None
         else
             val genesis: SimpleGenesis = SimpleGenesis.apply(eligibleDeposits)
