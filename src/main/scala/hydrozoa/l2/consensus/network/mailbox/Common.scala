--- conflicted
+++ resolved
@@ -1,11 +1,9 @@
 package hydrozoa.l2.consensus.network.mailbox
 
-<<<<<<< HEAD
 import com.github.plokhotnyuk.jsoniter_scala.core.JsonValueCodec
 import com.github.plokhotnyuk.jsoniter_scala.macros.JsonCodecMaker
 import hydrozoa.l2.consensus.network.{*, given}
 import sttp.tapir.Schema
-=======
 import hydrozoa.l2.consensus.network.ProtocolMsg
 import ox.channels.ActorRef
 
@@ -13,7 +11,6 @@
 // Protocol Message: Broadcast messages from miniprotocol actors to their counterparts at other peers
 // Mailbox Messages: messages sent from an outbox to inbox or vice versa
 // Client messages: when a peer communicates with a node over HTTP
->>>>>>> 3b212558
 
 // TODO: find a better place?
 opaque type PeerId = String
@@ -86,46 +83,32 @@
 
 /** Requests or acknowledgements tagged with a sequence ID
   */
-<<<<<<< HEAD
-case class MailboxMsg(id: MsgId, content: AnyMsg)
+case class MailboxMsg[M <: Mailbox](id: MsgId[M], content: ProtocolMsg)
 
 given msgCodec: JsonValueCodec[MailboxMsg] =
     JsonCodecMaker.make
 
 given msgSchema: Schema[MailboxMsg] =
     Schema.binary[MailboxMsg]
-=======
-case class MailboxMsg[M <: Mailbox](id: MsgId[M], content: ProtocolMsg)
->>>>>>> 3b212558
 
 object Batch:
     /** Opaque newtype around `List[Msg]`. Invariants:
       *   - The messages in the batch must be in sorted order of MsgId, strictly sequential (no
       *     gaps).
       */
-<<<<<<< HEAD
-    opaque type Batch = List[MailboxMsg]
-
-    given msgBatchCodec: JsonValueCodec[Batch] =
+    opaque type MsgBatch[M <: Mailbox] = List[MailboxMsg[M]]
+
+    given msgBatchCodec: JsonValueCodec[MsgBatch] =
         JsonCodecMaker.make
 
-    given msgBatchSchema: Schema[Batch] =
+    given msgBatchSchema: Schema[MsgBatch] =
         Schema.binary[Batch]
 
-    given Conversion[Batch, List[MailboxMsg]] = identity
-
-    def empty: Batch = List.empty
-
-    extension (batch: Batch)
-=======
-    opaque type MsgBatch[M <: Mailbox] = List[MailboxMsg[M]]
-
     given [M <: Mailbox]: Conversion[MsgBatch[M], List[MailboxMsg[M]]] = identity
 
     def empty[M <: Mailbox]: MsgBatch[M] = List.empty
 
     extension [M <: Mailbox](batch: MsgBatch[M])
->>>>>>> 3b212558
         /** Returns none on an empty batch, otherwise returns the highest MsgId of the batch
           * @return
           */
@@ -139,33 +122,21 @@
       * @param list
       * @return
       */
-<<<<<<< HEAD
-    def fromList(list: List[MailboxMsg]): Option[Batch] =
-        // TODO add checks
-        Some(list)
-
-type Batch = Batch.Batch
-=======
     def fromList[M <: Mailbox](list: List[MailboxMsg[M]]): Option[MsgBatch[M]] =
         // TODO add checks
         Some(list)
 
 type MsgBatch[M <: Mailbox] = MsgBatch.MsgBatch[M]
->>>>>>> 3b212558
 
 object MsgId:
     // Surrogate primary key for outgoing messages, starts with 1.
     opaque type MsgId[M <: Mailbox] = Long
 
-<<<<<<< HEAD
     given msgIdCodec: JsonValueCodec[MsgId.MsgId] = JsonCodecMaker.make
 
     given msgIdSchema: Schema[MsgId.MsgId] = Schema.binary[MsgId.MsgId]
 
-    def apply(n: Long): MsgId = {
-=======
     def apply[M <: Mailbox](n: Long): MsgId[M] = {
->>>>>>> 3b212558
         assert(n > 0, "MsgIds must be positive")
         n
     }
@@ -209,34 +180,7 @@
         def isZero: Boolean = self == 0
     }
 
-<<<<<<< HEAD
-// TODO: opaque types?
-type BatchMsg = (PeerId, Batch)
-
-given batchMsgCodec: JsonValueCodec[BatchMsg] =
-    JsonCodecMaker.make
-
-given batchMsgSchema: Schema[BatchMsg] =
-    Schema.binary[BatchMsg]
-
-type MatchIndexMsg = (PeerId, MatchIndex)
-
-given matchIndexMasgCodec: JsonValueCodec[MatchIndexMsg] =
-    JsonCodecMaker.make
-
-given matchIndexMsgSchema: Schema[MatchIndexMsg] =
-    Schema.binary[MatchIndexMsg]
-
-enum BatchMsgOrMatchIndexMsg:
-    case CaseBatchMsg(batchMsg: BatchMsg)
-    case CaseMatchIndexMsg(matchIndexMsg: MatchIndexMsg)
-
-given batchMsgOrMatchIndexMsgCodec: JsonValueCodec[BatchMsgOrMatchIndexMsg] =
-    JsonCodecMaker.make
-
-given batchMsgOrMatchIndexMsgSchema: Schema[BatchMsgOrMatchIndexMsg] =
-    Schema.binary[BatchMsgOrMatchIndexMsg]
-=======
+// TODO: move away
 extension [T](actor: ActorRef[T])
     /** Turn an `ask` that returns an Either into a throwing ask */
     def askThrow[A](f: T => Either[Throwable, A]): A =
@@ -244,4 +188,30 @@
         case Left(e) => throw RuntimeException(e)
         case Right(res) => res
       })
->>>>>>> 3b212558
+
+// TODO: opaque types?
+type BatchMsg = (PeerId, Batch)
+
+given batchMsgCodec: JsonValueCodec[BatchMsg] =
+    JsonCodecMaker.make
+
+given batchMsgSchema: Schema[BatchMsg] =
+    Schema.binary[BatchMsg]
+
+type MatchIndexMsg = (PeerId, MatchIndex)
+
+given matchIndexMasgCodec: JsonValueCodec[MatchIndexMsg] =
+    JsonCodecMaker.make
+
+given matchIndexMsgSchema: Schema[MatchIndexMsg] =
+    Schema.binary[MatchIndexMsg]
+
+enum BatchMsgOrMatchIndexMsg:
+    case CaseBatchMsg(batchMsg: BatchMsg)
+    case CaseMatchIndexMsg(matchIndexMsg: MatchIndexMsg)
+
+given batchMsgOrMatchIndexMsgCodec: JsonValueCodec[BatchMsgOrMatchIndexMsg] =
+    JsonCodecMaker.make
+
+given batchMsgOrMatchIndexMsgSchema: Schema[BatchMsgOrMatchIndexMsg] =
+    Schema.binary[BatchMsgOrMatchIndexMsg]