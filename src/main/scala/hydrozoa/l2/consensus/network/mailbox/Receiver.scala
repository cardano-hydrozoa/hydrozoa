--- conflicted
+++ resolved
@@ -1,6 +1,7 @@
 package hydrozoa.l2.consensus.network.mailbox
 
-<<<<<<< HEAD
+import hydrozoa.l2.consensus.network.mailbox.{MsgBatch}
+import ox.channels.ActorRef
 import com.github.plokhotnyuk.jsoniter_scala.core.readFromString
 import com.typesafe.scalalogging.Logger
 import hydrozoa.l2.consensus.network.mailbox.BatchMsgOrMatchIndexMsg.{
@@ -20,31 +21,19 @@
 import ox.scheduling.{RepeatConfig, repeat}
 
 import scala.util.Try
-=======
-import hydrozoa.l2.consensus.network.mailbox.{MsgBatch}
-import ox.channels.ActorRef
->>>>>>> 3b212558
 
 /** Likely, not an actor but something else that physically receives messages from multiple remote
  * [[TransmitterActor]]s and passes them to the local [[InboxActor]] or [[OutboxActor]].
   */
 abstract class Receiver(outboxActor: ActorRef[OutboxActor], inboxActor: ActorRef[InboxActor]):
 
-<<<<<<< HEAD
-    final def handleAppendEntries(batchMsg: BatchMsg): Unit =
-        inboxActor.tell(_.appendEntries(batchMsg._1, batchMsg._2))
-
-    final def handleConfirmMatchIndex(matchIndexMsg: MatchIndexMsg): Unit =
-        outboxActor.tell(_.confirmMatchIndex(matchIndexMsg._1, matchIndexMsg._2))
-=======
     /** An incoming request from a peer telling us to add new messages to our inbox */
     final def handleAppendEntries(from: PeerId, batch: MsgBatch[Inbox]): Unit =
-        inboxActor.tell(_.appendEntries(from, batch))
+        inboxActor.tell(_.appendEntries(batchMsg._1, batchMsg._2))
 
     /** An incoming request from a peer, indicating the highest message THEY have processed */
     final def handleConfirmMatchIndex(from: PeerId, matchIndex: MatchIndex[Outbox]): Unit =
-        outboxActor.tell(_.confirmMatchIndex(from, matchIndex) : Unit)
->>>>>>> 3b212558
+        outboxActor.tell(_.confirmMatchIndex(matchIndexMsg._1, matchIndexMsg._2))
 
 /** A short-circuit receiver.
   *
