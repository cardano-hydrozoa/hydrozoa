--- conflicted
+++ resolved
@@ -88,45 +88,9 @@
 
     private def tryMakeResult(): Unit =
         log.trace("tryMakeResult")
-<<<<<<< HEAD
-        val headPeers = req.otherHeadPeers + req.initiator
-        if acks.keySet == headPeers
-        then
-            // All wits are here, we can sign and submit
-            val initTx = acks.values.foldLeft(txDraft)(addWitness)
-            val serializedTx = serializeTxHex(initTx)
-            log.info("Initialization tx: " + serializedTx)
 
-            cardanoActor.ask(_.submit(toL1Tx(initTx))) match
-                case Right(txHash) =>
-                    // Put the head into Initializing phase
-                    val headPeersVKs = stateActor.ask(_.getVerificationKeyMap(headPeers))
-                    val params = InitializingHeadParams(
-                      ownAck.peer,
-                      headPeersVKs,
-                      HeadParams.default,
-                      headNativeScript, 
-                      headMintingPolicy,
-                      headAddress,
-                      beaconTokenName,
-                      seedAddress,
-                      initTx,
-                      System.currentTimeMillis()
-                    )
-                    stateActor.tell(_.tryInitializeHead(params))
-                    TxDump.dumpInitTx(initTx)
-                    resultChannel.send(txHash)
-                    dropMyself()
-
-                case Left(err) =>
-                    val msg = s"Can't submit init tx: $err"
-                    log.error(msg)
-                    // FIXME: what should go next here?
-                    throw RuntimeException(msg)
-=======
-        
-        // Request initially may absent 
-        if (req != null) 
+        // Request initially may absent
+        if (req != null)
             val headPeers = req.otherHeadPeers + req.initiator
             if acks.keySet == headPeers
             then
@@ -134,37 +98,36 @@
                 val initTx = acks.values.foldLeft(txDraft)(addWitness)
                 val serializedTx = serializeTxHex(initTx)
                 log.info("Initialization tx: " + serializedTx)
-    
+
                 cardanoActor.ask(_.submit(toL1Tx(initTx))) match
                     case Right(txHash) =>
                         // Put the head into Initializing phase
                         val (headPeersVKs, autonomousBlocks) =
                             stateActor.ask(s =>
-                                (s.getVerificationKeyMap(headPeers), s.autonomousBlockProduction)
-                            )
-                        val params = InitializingHeadParams(
-                          ownAck.peer,
-                          headPeersVKs,
-                          HeadParams.default,
-                          headNativeScript,
-                          headAddress,
-                          beaconTokenName,
-                          seedAddress,
-                          initTx,
-                          System.currentTimeMillis(),
+                                (s.getVerificationKeyMap(headPeers), s.autonomousBlockProduction))
+                    val params = InitializingHeadParams(
+                      ownAck.peer,
+                      headPeersVKs,
+                      HeadParams.default,
+                      headNativeScript,
+                      headMintingPolicy,
+                      headAddress,
+                      beaconTokenName,
+                      seedAddress,
+                      initTx,
+                      System.currentTimeMillis(),
                           autonomousBlocks
                         )
                         stateActor.tell(_.tryInitializeHead(params))
                         TxDump.dumpInitTx(initTx)
                         resultChannel.send(txHash)
                         dropMyself()
-    
+
                     case Left(err) =>
                         val msg = s"Can't submit init tx: $err"
                         log.error(msg)
                         // FIXME: what should go next here?
                         throw RuntimeException(msg)
->>>>>>> 4ca40f29
 
     private val resultChannel: Channel[TxId] = Channel.buffered(1)
 
