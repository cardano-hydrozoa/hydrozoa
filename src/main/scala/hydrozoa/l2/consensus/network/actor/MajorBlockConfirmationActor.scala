--- conflicted
+++ resolved
@@ -204,11 +204,7 @@
           multisigTx = settlementTxDraft,
           treasuryAddress = TreasuryValidatorScript.address(networkL1static),
           disputeAddress = DisputeResolutionScript.address(networkL1static),
-<<<<<<< HEAD
-          // FIXME: use a real value, this is Sunday September 3rd, 2028
-=======
           // FIXME: use a real value, this is: Sunday, September 3, 2028 8:30:24 AM GMT-06:00
->>>>>>> e2ef1869
           votingDuration = BigInt("1851604224000"),
           // Sorting
           peers = peersKeys.toList,
