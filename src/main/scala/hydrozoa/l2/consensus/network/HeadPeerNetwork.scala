--- conflicted
+++ resolved
@@ -374,123 +374,7 @@
 given testPeerSchema: Schema[TestPeer] =
     Schema.derived[TestPeer]
 
-<<<<<<< HEAD
-/////////////////////////////////////////
-// Scala schemas/json codecs; should be superseded by CIP-0116 compliant instances
-// Note: These instances were adapted from a response from Claude Sonnet 4, 2025-07-24.
-
-// N.B.: From the docs:
-//   "As a fallback, you can also always use Schema.string[T] or Schema.binary[T], however this will provide only basic
-//   documentation, and won’t perform any validation."
-// Given that these are bytestrings, I think the binary schema is probably sufficient.
-given byteStringSchema: Schema[ByteString] =
-    Schema.binary[ByteString]
-
-given byteStringValueCodec: JsonValueCodec[ByteString] = new JsonValueCodec[ByteString] {
-    override def decodeValue(in: JsonReader, default: ByteString): ByteString = {
-        val bytes = in.readBase64AsBytes(null)
-        ByteString.fromArray(bytes)
-    }
-
-    override def encodeValue(x: ByteString, out: JsonWriter): Unit = {
-        out.writeBase64Val(x.bytes, false)
-    }
-
-    override val nullValue: ByteString = ByteString.empty
-}
-
-given assetNameKeyCodec: JsonKeyCodec[AssetName] = new JsonKeyCodec[AssetName] {
-    override def decodeKey(in: JsonReader): AssetName = {
-        val bytes = in.readBase64AsBytes(null)
-        AssetName(ByteString.fromArray(bytes))
-    }
-
-    override def encodeKey(x: AssetName, out: JsonWriter): Unit = {
-        out.writeBase64Val(x.bytes.bytes, false)
-    }
-}
-
-given byteStringKeyCodec: JsonKeyCodec[ByteString] = new JsonKeyCodec[ByteString] {
-    override def decodeKey(in: JsonReader): ByteString = {
-        val bytes = in.readBase64AsBytes(null)
-        ByteString.fromArray(bytes)
-    }
-
-    override def encodeKey(x: ByteString, out: JsonWriter): Unit = {
-        out.writeBase64Val(x.bytes, false)
-    }
-}
-
-// N.B.: adapted from Claude Sonnet 4, 2025-07-24
-given hashValueCodec[A, B]: JsonValueCodec[Hash[A, B]] = new JsonValueCodec[Hash[A, B]] {
-    override def decodeValue(in: JsonReader, default: Hash[A, B]): Hash[A, B] = {
-        val bytes = in.readBase64AsBytes(null)
-        // FIXME/WARN: This casts, and therefore bypasses the Hash smart constructor's length checking
-        ByteString.fromArray(bytes).asInstanceOf[Hash[A, B]]
-    }
-
-    override def encodeValue(x: Hash[A, B], out: JsonWriter): Unit = {
-        out.writeBase64Val(x.bytes, false)
-    }
-
-    // QUESTION: is this an acceptable value for null??? With the way Hash works (with length checking), we can't
-    // do a single
-    override def nullValue: Hash[A, B] = throw new NullPointerException(
-      "Hash's nullValue in the json code throws an exception. If you're seeing this message, it's one of two things: 1.)"
-          ++ "Peter didn't understand exactly what `nullValue` was used for at the time he did this"
-          ++ "(the doc describes it as a 'placeholder value'), or 2.) the hash you passed was actually null."
-    )
-
-}
-
-given hashKeyCodec[A, B]: JsonKeyCodec[Hash[A, B]] = new JsonKeyCodec[Hash[A, B]] {
-    override def decodeKey(in: JsonReader): Hash[A, B] = {
-        val bytes = in.readBase64AsBytes(null)
-        // FIXME/WARN: This casts, and therefore bypasses the Hash smart constructor's length checking
-        ByteString.fromArray(bytes).asInstanceOf[Hash[A, B]]
-    }
-
-    override def encodeKey(x: Hash[A, B], out: JsonWriter): Unit = {
-        out.writeBase64Val(x.bytes, false)
-    }
-
-}
-
-// Json codec just uses the cbor codec and encodes as bytes
-// WARN: unlike the `hashCodec` above, this wasn't written in such a way that made length-checking an explicit issue.
-// But do our CBOR codecs do it?
-given scalusTransactionCodec: JsonValueCodec[Transaction] = new JsonValueCodec[Transaction] {
-    override def decodeValue(in: JsonReader, default: Transaction): Transaction = {
-        val bytes = in.readBase64AsBytes(null)
-        given OriginalCborByteArray = OriginalCborByteArray(bytes)
-        Cbor.decode(bytes).to[Transaction].value
-    }
-
-    override def encodeValue(tx: Transaction, out: JsonWriter): Unit = {
-        out.writeBase64Val(Cbor.encode[Transaction](tx).toByteArray, false)
-    }
-
-    override val nullValue: Transaction = Transaction(
-      body = KeepRaw(emptyTxBody),
-      witnessSet = TransactionWitnessSet(),
-      isValid = false,
-      auxiliaryData = None
-    )
-}
-
-given JsonValueCodec[L2EventWithdrawal | L2EventTransaction] =
-    new JsonValueCodec[L2EventWithdrawal | L2EventTransaction] {
-        override def decodeValue(
-            in: JsonReader,
-            default: L2EventWithdrawal | L2EventTransaction
-        ): L2EventWithdrawal | L2EventTransaction = ???
-
-        override def encodeValue(x: L2EventWithdrawal | L2EventTransaction, out: JsonWriter): Unit =
-            ???
-
-        override def nullValue: L2EventWithdrawal | L2EventTransaction = ???
-    }
-=======
+
 /** ------------------------------------------------------------------------------------------
   * ReqDeinit
   * ------------------------------------------------------------------------------------------
@@ -524,4 +408,119 @@
 
 given ackDeinitSchema: Schema[AckDeinit] =
     Schema.derived[AckDeinit]
->>>>>>> 0eefdac2
+
+/////////////////////////////////////////
+// Scala schemas/json codecs; should be superseded by CIP-0116 compliant instances
+// Note: These instances were adapted from a response from Claude Sonnet 4, 2025-07-24.
+
+// N.B.: From the docs:
+//   "As a fallback, you can also always use Schema.string[T] or Schema.binary[T], however this will provide only basic
+//   documentation, and won’t perform any validation."
+// Given that these are bytestrings, I think the binary schema is probably sufficient.
+given byteStringSchema: Schema[ByteString] =
+    Schema.binary[ByteString]
+
+given byteStringValueCodec: JsonValueCodec[ByteString] = new JsonValueCodec[ByteString] {
+    override def decodeValue(in: JsonReader, default: ByteString): ByteString = {
+        val bytes = in.readBase64AsBytes(null)
+        ByteString.fromArray(bytes)
+    }
+
+    override def encodeValue(x: ByteString, out: JsonWriter): Unit = {
+        out.writeBase64Val(x.bytes, false)
+    }
+
+    override val nullValue: ByteString = ByteString.empty
+}
+
+given assetNameKeyCodec: JsonKeyCodec[AssetName] = new JsonKeyCodec[AssetName] {
+    override def decodeKey(in: JsonReader): AssetName = {
+        val bytes = in.readBase64AsBytes(null)
+        AssetName(ByteString.fromArray(bytes))
+    }
+
+    override def encodeKey(x: AssetName, out: JsonWriter): Unit = {
+        out.writeBase64Val(x.bytes.bytes, false)
+    }
+}
+
+given byteStringKeyCodec: JsonKeyCodec[ByteString] = new JsonKeyCodec[ByteString] {
+    override def decodeKey(in: JsonReader): ByteString = {
+        val bytes = in.readBase64AsBytes(null)
+        ByteString.fromArray(bytes)
+    }
+
+    override def encodeKey(x: ByteString, out: JsonWriter): Unit = {
+        out.writeBase64Val(x.bytes, false)
+    }
+}
+
+// N.B.: adapted from Claude Sonnet 4, 2025-07-24
+given hashValueCodec[A, B]: JsonValueCodec[Hash[A, B]] = new JsonValueCodec[Hash[A, B]] {
+    override def decodeValue(in: JsonReader, default: Hash[A, B]): Hash[A, B] = {
+        val bytes = in.readBase64AsBytes(null)
+        // FIXME/WARN: This casts, and therefore bypasses the Hash smart constructor's length checking
+        ByteString.fromArray(bytes).asInstanceOf[Hash[A, B]]
+    }
+
+    override def encodeValue(x: Hash[A, B], out: JsonWriter): Unit = {
+        out.writeBase64Val(x.bytes, false)
+    }
+
+    // QUESTION: is this an acceptable value for null??? With the way Hash works (with length checking), we can't
+    // do a single
+    override def nullValue: Hash[A, B] = throw new NullPointerException(
+      "Hash's nullValue in the json code throws an exception. If you're seeing this message, it's one of two things: 1.)"
+          ++ "Peter didn't understand exactly what `nullValue` was used for at the time he did this"
+          ++ "(the doc describes it as a 'placeholder value'), or 2.) the hash you passed was actually null."
+    )
+
+}
+
+given hashKeyCodec[A, B]: JsonKeyCodec[Hash[A, B]] = new JsonKeyCodec[Hash[A, B]] {
+    override def decodeKey(in: JsonReader): Hash[A, B] = {
+        val bytes = in.readBase64AsBytes(null)
+        // FIXME/WARN: This casts, and therefore bypasses the Hash smart constructor's length checking
+        ByteString.fromArray(bytes).asInstanceOf[Hash[A, B]]
+    }
+
+    override def encodeKey(x: Hash[A, B], out: JsonWriter): Unit = {
+        out.writeBase64Val(x.bytes, false)
+    }
+
+}
+
+// Json codec just uses the cbor codec and encodes as bytes
+// WARN: unlike the `hashCodec` above, this wasn't written in such a way that made length-checking an explicit issue.
+// But do our CBOR codecs do it?
+given scalusTransactionCodec: JsonValueCodec[Transaction] = new JsonValueCodec[Transaction] {
+    override def decodeValue(in: JsonReader, default: Transaction): Transaction = {
+        val bytes = in.readBase64AsBytes(null)
+        given OriginalCborByteArray = OriginalCborByteArray(bytes)
+        Cbor.decode(bytes).to[Transaction].value
+    }
+
+    override def encodeValue(tx: Transaction, out: JsonWriter): Unit = {
+        out.writeBase64Val(Cbor.encode[Transaction](tx).toByteArray, false)
+    }
+
+    override val nullValue: Transaction = Transaction(
+      body = KeepRaw(emptyTxBody),
+      witnessSet = TransactionWitnessSet(),
+      isValid = false,
+      auxiliaryData = None
+    )
+}
+
+given JsonValueCodec[L2EventWithdrawal | L2EventTransaction] =
+    new JsonValueCodec[L2EventWithdrawal | L2EventTransaction] {
+        override def decodeValue(
+            in: JsonReader,
+            default: L2EventWithdrawal | L2EventTransaction
+        ): L2EventWithdrawal | L2EventTransaction = ???
+
+        override def encodeValue(x: L2EventWithdrawal | L2EventTransaction, out: JsonWriter): Unit =
+            ???
+
+        override def nullValue: L2EventWithdrawal | L2EventTransaction = ???
+    }