package hydrozoa.node.monitoring

import hydrozoa.l2.ledger.L2EventLabel
import L2EventLabel.{
    L2EventTransactionLabel,
    L2EventWithdrawalLabel
}
import io.prometheus.metrics.core.metrics.{Counter, Gauge, Histogram}

def nonGenesisEventLabel(eventType: L2EventLabel | String): String = {
    val eventTypeLabel = eventType match
        case L2EventTransactionLabel => "transaction"
        case L2EventWithdrawalLabel  => "withdrawal"
        case str: String             => str
    eventTypeLabel
}

trait Metrics:
    def updateHeadUptime(uptime: Long): Unit
    def resetBlocksCounter(): Unit
    def incBlocksMinor(): Unit
    def incBlocksMajor(): Unit
    def clearBlockSize(): Unit
    def observeBlockSize(eventType: NonGenesisL2EventLabel | String, number: Int): Unit
    def setPoolEventsL2(eventType: NonGenesisL2EventLabel, number: Int): Unit
    def incEventsL2Handled(eventType: NonGenesisL2EventLabel, valid: Boolean, number: Int): Unit
    def setDepositQueueSize(size: Int): Unit
    def incAbsorbedDeposits(howMany: Int): Unit
    def clearLiquidity(): Unit
    def setTreasuryLiquidity(coins: Long): Unit
    def setDepositsLiquidity(coins: Long): Unit
    def addInboundL1Volume(increase: Long): Unit
    def addOutboundL1Volume(increase: Long): Unit
    def addTransactedL2Volume(increase: Long): Unit
    def addFeesL1Volume(increase: Long): Unit
    def observeDepositCost(amount: Long): Unit
    def observeSettlementCost(amount: Long): Unit

class NoopMetrics extends Metrics:
    override def updateHeadUptime(uptime: Long): Unit = ()
    override def resetBlocksCounter(): Unit = ()
    override def incBlocksMinor(): Unit = ()
    override def incBlocksMajor(): Unit = ()
    override def clearBlockSize(): Unit = ()
    override def observeBlockSize(
        eventType: NonGenesisL2EventLabel | String,
        number: Int
    ): Unit = ()
    override def setPoolEventsL2(eventType: NonGenesisL2EventLabel, number: Int): Unit = ()
    override def incEventsL2Handled(
        eventType: NonGenesisL2EventLabel,
        valid: Boolean,
        number: Int
    ): Unit = ()
    override def setDepositQueueSize(size: Int): Unit = ()
    override def incAbsorbedDeposits(howMany: Int): Unit = ()
    override def clearLiquidity(): Unit = ()
    override def setTreasuryLiquidity(coins: Long): Unit = ()
    override def setDepositsLiquidity(coins: Long): Unit = ()
    override def addInboundL1Volume(increase: Long): Unit = ()
    override def addOutboundL1Volume(increase: Long): Unit = ()
    override def addTransactedL2Volume(increase: Long): Unit = ()
    override def addFeesL1Volume(increase: Long): Unit = ()
    override def observeDepositCost(amount: Long): Unit = ()
    override def observeSettlementCost(amount: Long): Unit = ()

object NoopMetrics:
    def apply(): Metrics = new NoopMetrics()

class PrometheusMetrics extends Metrics:

    // JvmMetrics.builder.register // initialize the out-of-the-box JVM metrics

    // Head uptime, seconds
    private val headUptime = Gauge.builder
        .name("headUptime")
        .help("seconds passed since head's initialization")
        .register

    override def updateHeadUptime(uptime: Long): Unit = headUptime.set(uptime.toDouble)

    // Number of blocks
    private val blockNum = Gauge.builder
        .name("blockNum")
        .help("number of minor and major blocks produced by the head and total")
        .labelNames("blockType") // minor / major / total
        .register

    override def resetBlocksCounter(): Unit =
        blockNum.clear()

    override def incBlocksMinor(): Unit =
        blockNum.labelValues("total").inc()
        blockNum.labelValues("minor").inc()

    override def incBlocksMajor(): Unit =
        blockNum.labelValues("total").inc()
        blockNum.labelValues("major").inc()

    // Detailed size of blocks
    private val blockSize = Histogram.builder
        .name("blockSize")
        .help(
          "number of events in blocks (deposit / transaction / withdrawal)"
        )
        .labelNames(
          // "blockType", // Type of block
          "eventType" // Type of event (deposit / transaction / withdrawal )
          // "eventValidity" // valid/invalid
        )
        .register

    override def clearBlockSize(): Unit = blockSize.clear()

<<<<<<< HEAD
    override def observeBlockSize(
        // blockType: BlockTypeL2,
        eventType: NonGenesisL2EventLabel | String,
        // validity: String,
        number: Int
=======
    def observeBlockSize(
                            // blockType: BlockTypeL2,
                            eventType: L2EventLabel | String,
                            // validity: String,
                            number: Int
>>>>>>> e94db8f2
    ): Unit =
//        val blockTypeLabel = blockType match
//            case Minor => "minor"
//            case Major => "major"
//            case Final => "final"
        blockSize
//            .labelValues(blockTypeLabel, nonGenesisEventLabel(eventType), validity)
            .labelValues(nonGenesisEventLabel(eventType))
            .observe(number)

    // L2 Events in pool
    private val poolEventsL2 = Gauge.builder
        .name("poolEventsL2")
        .help("number of L2 events in pool by type")
        .labelNames(
          "eventType" // Type of event (transaction / withdrawal)
        )
        .register

<<<<<<< HEAD
    override def setPoolEventsL2(eventType: NonGenesisL2EventLabel, number: Int): Unit =
=======
    def setPoolEventsL2(eventType: L2EventLabel, number: Int): Unit =
>>>>>>> e94db8f2
        poolEventsL2.labelValues(nonGenesisEventLabel(eventType)).set(number)

    // L2 Events handled
    private val eventsL2Handled = Counter.builder
        .name("eventsL2Handled")
        .help("number of L2 events handled by head by types")
        .labelNames(
          "eventType", // Type of event (transaction / withdrawal)
          "eventValidity" // Vaildity of event (valid / invalid)
        )
        .register

<<<<<<< HEAD
    override def incEventsL2Handled(
        eventType: NonGenesisL2EventLabel,
        valid: Boolean,
        number: Int
    ): Unit =
=======
    def incEventsL2Handled(eventType: L2EventLabel, valid: Boolean, number: Int): Unit =
>>>>>>> e94db8f2
        eventsL2Handled
            .labelValues(nonGenesisEventLabel(eventType), if valid then "valid" else "invalid")
            .inc(number)

    // Deposit queue size
    private val depositQueueSize = Gauge.builder
        .name("depositQueueSize")
        .help("the current size of deposit queue")
        .register

    override def setDepositQueueSize(size: Int): Unit = depositQueueSize.set(size.toDouble)

    // Deposit absorbed/returned
    private val deposits = Counter.builder
        .name("deposits")
        .help("number of deposits absorbed / returned")
        .labelNames("state") // absorbed / returned
        .register

    override def incAbsorbedDeposits(howMany: Int): Unit =
        deposits.labelValues("absorbed").inc(howMany)

    // Liquidity
    private val liquidity = Gauge.builder
        .name("liquidity")
        .help("head's liquidity by type (treasury / deposits / rollouts)")
        .labelNames("utxoType") // treasury / deposits / rollouts
        .register

    override def clearLiquidity(): Unit =
        liquidity.clear()

    override def setTreasuryLiquidity(coins: Long): Unit =
        liquidity.labelValues("treasury").set(coins.toDouble)

    override def setDepositsLiquidity(coins: Long): Unit =
        liquidity.labelValues("deposits").set(coins.toDouble)

    private val volume = Counter.builder
        .name("volume")
        .help(
          "historical volume by type: inboundL1 = sum of all L1 deposits, " +
              "outboundL1 = sum of all L1 withdrawal payouts, " +
              "transactedL2 = sum of all L2 tx outputs, " +
              "feesL1 = sum of all L1 fees paid"
        )
        .labelNames("volumeType") // inboundL1 / outboundL1 / transactedL2 / feesL1
        .register

    override def addInboundL1Volume(increase: Long): Unit =
        volume.labelValues("inboundL1").inc(increase)
    override def addOutboundL1Volume(increase: Long): Unit =
        volume.labelValues("outboundL1").inc(increase)
    override def addTransactedL2Volume(increase: Long): Unit =
        volume.labelValues("transactedL2").inc(increase)
    override def addFeesL1Volume(increase: Long): Unit = volume.labelValues("feesL1").inc(increase)

    // Costs
    private val costs = Histogram.builder
        .name("costs")
        .labelNames("costType") // deposit / settlement
        .register

    // FIXME: wire in
    override def observeDepositCost(amount: Long): Unit =
        costs.labelValues("deposit").observe(amount.toDouble)

    override def observeSettlementCost(amount: Long): Unit =
        costs.labelValues("settlement").observe(amount.toDouble)

// Other ideas to add:
//  - number of actors
//  - consensus interaction duration
//  - L2 state: liquidity/number of utxo/addresses

object PrometheusMetrics:
    def apply(): Metrics = new PrometheusMetrics()<|MERGE_RESOLUTION|>--- conflicted
+++ resolved
@@ -112,19 +112,11 @@
 
     override def clearBlockSize(): Unit = blockSize.clear()
 
-<<<<<<< HEAD
     override def observeBlockSize(
         // blockType: BlockTypeL2,
-        eventType: NonGenesisL2EventLabel | String,
+        eventType: L2EventLabel | String,
         // validity: String,
         number: Int
-=======
-    def observeBlockSize(
-                            // blockType: BlockTypeL2,
-                            eventType: L2EventLabel | String,
-                            // validity: String,
-                            number: Int
->>>>>>> e94db8f2
     ): Unit =
 //        val blockTypeLabel = blockType match
 //            case Minor => "minor"
@@ -144,11 +136,7 @@
         )
         .register
 
-<<<<<<< HEAD
-    override def setPoolEventsL2(eventType: NonGenesisL2EventLabel, number: Int): Unit =
-=======
-    def setPoolEventsL2(eventType: L2EventLabel, number: Int): Unit =
->>>>>>> e94db8f2
+    override def setPoolEventsL2(eventType: L2EventLabel, number: Int): Unit =
         poolEventsL2.labelValues(nonGenesisEventLabel(eventType)).set(number)
 
     // L2 Events handled
@@ -161,15 +149,11 @@
         )
         .register
 
-<<<<<<< HEAD
     override def incEventsL2Handled(
-        eventType: NonGenesisL2EventLabel,
+        eventType: L2EventLabel,
         valid: Boolean,
         number: Int
     ): Unit =
-=======
-    def incEventsL2Handled(eventType: L2EventLabel, valid: Boolean, number: Int): Unit =
->>>>>>> e94db8f2
         eventsL2Handled
             .labelValues(nonGenesisEventLabel(eventType), if valid then "valid" else "invalid")
             .inc(number)
