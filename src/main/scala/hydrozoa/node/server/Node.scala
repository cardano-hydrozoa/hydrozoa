package hydrozoa.node.server

import com.typesafe.scalalogging.Logger
import hydrozoa.*
import hydrozoa.infra.*
import hydrozoa.infra.transitionary.{toHydrozoa, toScalusLedger}
import hydrozoa.l1.CardanoL1
import hydrozoa.l1.multisig.state.DepositDatum
import hydrozoa.l1.multisig.tx.*
import hydrozoa.l1.multisig.tx.deposit.{DepositTxBuilder, DepositTxRecipe}
import hydrozoa.l2.block.Block
import hydrozoa.l2.consensus.network.*
import hydrozoa.l2.ledger.L2EventGenesis
import hydrozoa.node.rest.SubmitRequestL2.{Transaction, Withdrawal}
import hydrozoa.node.rest.{StateL2Response, SubmitRequestL2}
import hydrozoa.node.server.DepositError
import hydrozoa.node.state.*
import hydrozoa.node.state.HeadPhase.{Finalizing, Open}
import ox.channels.ActorRef
import ox.resilience.{RetryConfig, retryEither}
import scalus.builtin.Data
import scalus.ledger.api.v3.{TxOut, TxOutRef}
import scalus.prelude.asScalus

import scala.concurrent.duration.DurationInt
import scala.util.Try

class Node:

    private val log = Logger(getClass)

    var network: ActorRef[HeadPeerNetwork] = _
    var nodeState: ActorRef[NodeState] = _
    var cardano: ActorRef[CardanoL1] = _
    var wallet: ActorRef[Wallet] = _
    var depositTxBuilder: ActorRef[DepositTxBuilder] = _

    // FIXME: protect, currently used in tests
    def nodeStateReader = nodeState

    def initializeHead(
        otherHeadPeers: Set[WalletId],
        treasuryAda: Long,
        txId: TxId,
        txIx: TxIx
    ): Either[InitializationError, TxId] =

        log.info(s"Init the head with seed ${txId.hash}#${txIx.ix}, amount $treasuryAda ADA")

        // TODO: explicit type for errors
        Try({
            // Check number of peers
            if (otherHeadPeers.isEmpty)
                val msg = "Solo node mode is not supported yet"
                log.error(msg)
                throw IllegalArgumentException(msg)

            // Check others are others indeed
            if (otherHeadPeers.contains(wallet.ask(_.getWalletId)))
                val msg = "Other head peers should NOT contain own peer"
                log.error(msg)
                throw IllegalArgumentException(msg)

            // TODO: we don't need keys of peers which are not going to form a head
            // Request verification keys from known peers
            val knownVKeys = network.ask(_.reqVerificationKeys())
            log.info(s"knownVKeys: $knownVKeys")

            // ReqInit
            val seedOutput = UtxoIdL1(txId, txIx)
            // TODO: unify - somewhere we ask for Ada, somewhere for Lovelace
            val treasuryCoins = treasuryAda * 1_000_000
            val reqInit =
                ReqInit(wallet.ask(_.getWalletId), otherHeadPeers, seedOutput, treasuryCoins)
            val initTxId = network.ask(_.reqInit(reqInit))
            initTxId
        }).toEither.left.map(_.getMessage)

    end initializeHead

    def deposit(r: DepositRequest): Either[DepositError, DepositResponse] =

        log.info(s"Deposit request: $r")

        /*

        How deadline relates to other consensus parameters:

         * `depositMarginMaturity` (s) - mature time
         * `minimalDepositWindow` (s) - minimal window
         * `depositMarginExpiry` (s) - potential race prevention

                `depositMarginMaturity`         `minimalDepositWindow`        `depositMarginExpiry`
        ----*|============================|*******************************|==========================|-------

             ^ we are here                ^ now settlement tx can pick up                            ^ closest
               `latestBlockTime`            the deposit                                                deadline

              - no enough confirmations     - mature enough                 - to close to deadline
                can be rolled back with     - far enough from deadline        may lead to races with
                higher probability                                            post-dated refund tx

         So basic check for requested deadline is:

          deadline > latestBlockTime + depositMarginMaturity + minimalDepositWindow + depositMarginExpiry

         */

        // TODO: Check deadline
//        val (maturity, window, expiry) = nodeState.head.openPhase(_.depositTimingParams)
//        val latestBlockTime = cardano.lastBlockTime
//        val minimalDeadline = latestBlockTime + maturity + window + expiry
//
//        val deadline = r.deadline.getOrElse(minimalDeadline)
//        if (deadline < minimalDeadline)
//            return Left(
//              s"Deadline ($deadline) should be later than $minimalDeadline = latestBlockTime ($latestBlockTime) +" +
//                  s" depositMarginMaturity ($maturity) +" +
//                  s" minimalDepositWindow ($window) + depositMarginExpiry ($expiry)"
//            )

        // Make the datum and the recipe
        // TODO: should we check that datum is sound?
        val depositDatum = DepositDatum(
          decodeBech32AddressL2(r.address),
          r.datum.map(datumByteString).asScalus,
          BigInt.apply(0), // deadline,
          decodeBech32AddressL1(r.refundAddress),
          r.datum.map(datumByteString).asScalus
        )

        val depositTxRecipe =
            DepositTxRecipe(UtxoIdL1(r.txId, r.txIx), r.depositAmount, depositDatum)

        // Build a deposit transaction draft as a courtesy of Hydrozoa (no signature)
        val Right(depositTxDraft, index) =
            depositTxBuilder.ask(_.buildDepositTxDraft(depositTxRecipe))
        val depositTxHash = txHash(depositTxDraft)

        val serializedTx = serializeTxHex(depositTxDraft)
        log.info(s"Deposit tx: $serializedTx")
        log.info(s"Deposit tx hash: $depositTxHash, deposit output index: $index")

        // FIXME: in fact it's not a multisig tx, we have to revise tx dumping
        // TxDump.dumpMultisigTx(depositTxDraft)

        val req = ReqRefundLater(depositTxDraft, index)
        val refundTx = network.ask(_.reqRefundLater(req))
        val serializedRefundTx = serializeTxHex(refundTx)
        log.info(s"Refund tx: $serializedRefundTx")

        // TODO: temporarily we submit the deposit tx here on the node that handles the request
        // TODO: shall we add a combined function for signing?
        val Right(depositTxId) =
            cardano.ask(
              _.submit(
                addWitness(depositTxDraft, wallet.ask(_.createTxKeyWitness(depositTxDraft)))
              )
            )

        log.info(s"Deposit tx submitted: $depositTxId")
        Right(DepositResponse(refundTx, UtxoIdL1(depositTxHash, index)))
    end deposit

    def submitL1(hex: String): Either[String, TxId] =
        cardano.ask(_.submit(deserializeTxHex[L1](hex)))

    def awaitTxL1(txId: TxId): Option[TxL1] = cardano.ask(_.awaitTx(txId))

    def submitL2(req: SubmitRequestL2): Either[String, TxId] =
        req match
            case Transaction(tx) =>
                network.tell(_.reqEventL2(ReqEventL2(tx)))
                Right(TxId(tx.getEventId.toHex))

            case Withdrawal(wd) =>
                network.tell(_.reqEventL2(ReqEventL2(wd)))
                Right(TxId(wd.getEventId.toHex))

    end submitL2

    /** Tries to make a block, and if it succeeds, tries to wait until consensus on the block is
      * done and effects are ready. Returns all that so it can be checked against a model.
      *
      * NB: This is used for testing only.
      *
      * NB: Not exposed within API.
      *
      * NB: requires autonomousBlockProduction = false
      * @param nextBlockFinal
      *   whether the next block should be final
      * @return
      */
    def produceNextBlockLockstep(
<<<<<<< HEAD
        nextBlockFinal: Boolean,
        quitConsensusImmediately: Boolean = false
    ): Either[String, (BlockRecord, Option[(TxId, L2EventGenesis)])] =
=======
        nextBlockFinal: Boolean
    ): Either[String, (BlockRecord, Option[(TxId, L2Genesis)])] =
>>>>>>> 0eefdac2

        assert(
          !nodeState.ask(_.autonomousBlockProduction),
          "Autonomous block production should be turned off to use this function"
        )

        log.info(
          s"Calling tryProduceBlock in lockstep, nextBlockFinal=$nextBlockFinal..."
        )

        val errorOrBlock = nodeState.ask(_.head.currentPhase) match
            case Open =>
                nodeState.ask(
                  _.head.openPhase(
                    _.tryProduceBlock(nextBlockFinal, true)
                  )
                ) match
                    case Left(err)    => Left(err)
                    case Right(block) => Right(block)
            case Finalizing =>
                nodeState.ask(_.head.finalizingPhase(_.tryProduceFinalBlock(true))) match
                    case Left(err)    => Left(err)
                    case Right(block) => Right(block)
            case other => Left(s"Node should be in Open or Finalizing pase, but it's in $other")

        errorOrBlock match
            case Left(err) => Left(err)
            case Right(block) =>
                val effects = retryEither(RetryConfig.delay(20, 100.millis)) {
                    log.info("Trying to obtain block results...")
                    nodeState
                        .ask(_.head.getBlockRecord(block))
                        .toRight(
                          s"Effects for block ${block.blockHeader.blockNum} have not been found after 20 secs of waiting"
                        )
                }

                effects match
                    case Left(err)                     => Left(err)
                    case Right(blockRecord, mbGenesis) => Right(blockRecord, mbGenesis)

    def runDispute() =
        log.warn("Running test dispute routine...")
        nodeState.ask(_.head.openPhase(_.runTestDispute()))

    def stateL2(): StateL2Response =
        nodeState.ask(_.mbInitializedOn) match // FIXME: slight abuse
            case None => List.empty
            case Some(_) =>
                val currentPhase = nodeState.ask(s => s.reader.currentPhase)
                currentPhase match
                    case Open => {
                        val stateL2 = nodeState
                            .ask(s => s.head.openPhase(os => os.stateL2))
                            .toList
                        stateL2
                            .map((utxoId, output) =>
                                val convertedUtxoId = utxoId.toHydrozoa[L2]
                                val scalusOutput = output.toScalusLedger
                                val hydrozoaOutput = scalusOutput.toHydrozoa[L2]
                                val outputNoTokens = OutputNoTokens.apply(hydrozoaOutput)
                                convertedUtxoId -> outputNoTokens
                            )

                    }
                    case _ => List.empty
    end stateL2

    def tryFinalize(): Either[String, String] =
        nodeState.ask(_.mbInitializedOn) match // FIXME: slight abuse
            case None => Left("No head was found.")
            case Some(_) =>
                nodeState.ask(_.head.currentPhase) match
                    case Open =>
                        nodeState.tell(_.head.openPhase(_.requestFinalization()))
                        log.info("Head finalization was successfully requested")
                        Right("Head finalization request succeeded.")
                    case other =>
                        Left(s"Head is in the wrong phase: $other")
end Node<|MERGE_RESOLUTION|>--- conflicted
+++ resolved
@@ -192,15 +192,8 @@
       * @return
       */
     def produceNextBlockLockstep(
-<<<<<<< HEAD
         nextBlockFinal: Boolean,
-        quitConsensusImmediately: Boolean = false
     ): Either[String, (BlockRecord, Option[(TxId, L2EventGenesis)])] =
-=======
-        nextBlockFinal: Boolean
-    ): Either[String, (BlockRecord, Option[(TxId, L2Genesis)])] =
->>>>>>> 0eefdac2
-
         assert(
           !nodeState.ask(_.autonomousBlockProduction),
           "Autonomous block production should be turned off to use this function"
