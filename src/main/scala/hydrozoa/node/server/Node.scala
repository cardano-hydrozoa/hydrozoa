package hydrozoa.node.server

import com.typesafe.scalalogging.Logger
import hydrozoa.*
import hydrozoa.infra.*
import hydrozoa.l1.CardanoL1
import hydrozoa.l1.multisig.state.DepositDatum
import hydrozoa.l1.multisig.tx.*
import hydrozoa.l1.multisig.tx.deposit.{DepositTxBuilder, DepositTxRecipe}
import hydrozoa.l2.block.Block
import hydrozoa.l2.consensus.network.*
import hydrozoa.l2.ledger.{L2Genesis, mkTransactionEvent, mkWithdrawalEvent}
import hydrozoa.node.rest.SubmitRequestL2.{Transaction, Withdrawal}
import hydrozoa.node.rest.{StateL2Response, SubmitRequestL2}
import hydrozoa.node.server.DepositError
import hydrozoa.node.state.*
import hydrozoa.node.state.HeadPhase.{Finalizing, Open}
import ox.channels.ActorRef
import ox.resilience.{RetryConfig, retry, retryEither}
<<<<<<< HEAD
import scalus.prelude.Option as SOption
=======
>>>>>>> d9afcf8c
import scalus.prelude.Option.asScalus

import scala.concurrent.duration.DurationInt
import scala.util.Try

class Node:

    private val log = Logger(getClass)

    var network: ActorRef[HeadPeerNetwork] = _
    var nodeState: ActorRef[NodeState] = _
    var cardano: ActorRef[CardanoL1] = _
    var wallet: ActorRef[Wallet] = _
    var depositTxBuilder: ActorRef[DepositTxBuilder] = _

    // FIXME: protect, currently used in tests
    def nodeStateReader = nodeState

    def initializeHead(
        otherHeadPeers: Set[WalletId],
        treasuryAda: Long,
        txId: TxId,
        txIx: TxIx
    ): Either[InitializationError, TxId] =

        log.info(s"Init the head with seed ${txId.hash}#${txIx.ix}, amount $treasuryAda ADA")

        // TODO: explicit type for errors
        Try({
            // Check number of peers
            if (otherHeadPeers.isEmpty)
                val msg = "Solo node mode is not supported yet"
                log.error(msg)
                throw IllegalArgumentException(msg)

            // Check others are others indeed
            if (otherHeadPeers.contains(wallet.ask(_.getWalletId)))
                val msg = "Other head peers should NOT contain own peer"
                log.error(msg)
                throw IllegalArgumentException(msg)

            // TODO: we don't need keys of peers which are not going to form a head
            // Request verification keys from known peers
            val knownVKeys = network.ask(_.reqVerificationKeys())
            log.info(s"knownVKeys: $knownVKeys")

            // ReqInit
            val seedOutput = UtxoIdL1(txId, txIx)
            // TODO: unify - somewhere we ask for Ada, somewhere for Lovelace
            val treasuryCoins = treasuryAda * 1_000_000
            val reqInit =
                ReqInit(wallet.ask(_.getWalletId), otherHeadPeers, seedOutput, treasuryCoins)
            val initTxId = network.ask(_.reqInit(reqInit))
            initTxId
        }).toEither.left.map(_.getMessage)

    end initializeHead

    def deposit(r: DepositRequest): Either[DepositError, DepositResponse] =

        log.info(s"Deposit request: $r")

        /*

        How deadline relates to other consensus parameters:

         * `depositMarginMaturity` (s) - mature time
         * `minimalDepositWindow` (s) - minimal window
         * `depositMarginExpiry` (s) - potential race prevention

                `depositMarginMaturity`         `minimalDepositWindow`        `depositMarginExpiry`
        ----*|============================|*******************************|==========================|-------

             ^ we are here                ^ now settlement tx can pick up                            ^ closest
               `latestBlockTime`            the deposit                                                deadline

              - no enough confirmations     - mature enough                 - to close to deadline
                can be rolled back with     - far enough from deadline        may lead to races with
                higher probability                                            post-dated refund tx

         So basic check for requested deadline is:

          deadline > latestBlockTime + depositMarginMaturity + minimalDepositWindow + depositMarginExpiry

         */

        // TODO: Check deadline
//        val (maturity, window, expiry) = nodeState.head.openPhase(_.depositTimingParams)
//        val latestBlockTime = cardano.lastBlockTime
//        val minimalDeadline = latestBlockTime + maturity + window + expiry
//
//        val deadline = r.deadline.getOrElse(minimalDeadline)
//        if (deadline < minimalDeadline)
//            return Left(
//              s"Deadline ($deadline) should be later than $minimalDeadline = latestBlockTime ($latestBlockTime) +" +
//                  s" depositMarginMaturity ($maturity) +" +
//                  s" minimalDepositWindow ($window) + depositMarginExpiry ($expiry)"
//            )

        // Make the datum and the recipe
        // TODO: should we check that datum is sound?
        val depositDatum = DepositDatum(
          decodeBech32AddressL2(r.address),
          (r.datum.map(datumByteString)).asScalus,
          BigInt.apply(0), // deadline,
          decodeBech32AddressL1(r.refundAddress),
          (r.datum.map(datumByteString)).asScalus
        )

        val depositTxRecipe =
            DepositTxRecipe(UtxoIdL1(r.txId, r.txIx), r.depositAmount, depositDatum)

        // Build a deposit transaction draft as a courtesy of Hydrozoa (no signature)
        val Right(depositTxDraft, index) =
            depositTxBuilder.ask(_.buildDepositTxDraft(depositTxRecipe))
        val depositTxHash = txHash(depositTxDraft)

        val serializedTx = serializeTxHex(depositTxDraft)
        log.info(s"Deposit tx: $serializedTx")
        log.info(s"Deposit tx hash: $depositTxHash, deposit output index: $index")

        // FIXME: in fact it's not a multisig tx, we have to revise tx dumping
        // TxDump.dumpMultisigTx(depositTxDraft)

        val req = ReqRefundLater(depositTxDraft, index)
        val refundTx = network.ask(_.reqRefundLater(req))
        val serializedRefundTx = serializeTxHex(refundTx)
        log.info(s"Refund tx: $serializedRefundTx")

        // TODO: temporarily we submit the deposit tx here on the node that handles the request
        // TODO: shall we add a combined function for signing?
        val Right(depositTxId) =
            cardano.ask(
              _.submit(
                addWitness(depositTxDraft, wallet.ask(_.createTxKeyWitness(depositTxDraft)))
              )
            )

        log.info(s"Deposit tx submitted: $depositTxId")
        Right(DepositResponse(refundTx, UtxoIdL1(depositTxHash, index)))
    end deposit

    def submitL1(hex: String): Either[String, TxId] =
        cardano.ask(_.submit(deserializeTxHex[L1](hex)))

    def awaitTxL1(txId: TxId): Option[TxL1] = cardano.ask(_.awaitTx(txId))

    def submitL2(req: SubmitRequestL2): Either[String, TxId] =
        val event = req match
            case Transaction(tx) => mkTransactionEvent(tx)
            case Withdrawal(wd)  => mkWithdrawalEvent(wd)

        network.tell(_.reqEventL2(ReqEventL2(event)))
        Right(event.getEventId)
    end submitL2

    /** Tries to make a block, and if it succeeds, tries to wait until consensus on the block is
      * done and effects are ready. Returns all that so it can be checked against a model.
      *
      * NB: This is used for model-based testing only.
      *
      * NB: Not exposed within API.
      *
      * NB: requires autonomousBlockProduction = false
      * @param nextBlockFinal
      *   whether the next block should be final
      * @return
      */
    def produceNextBlockLockstep(
<<<<<<< HEAD
        nextBlockFinal: Boolean,
        quitConsensusImmediately: Boolean = false
=======
        nextBlockFinal: Boolean
>>>>>>> d9afcf8c
    ): Either[String, (BlockRecord, Option[(TxId, L2Genesis)])] =

        assert(
          !nodeState.ask(_.autonomousBlockProduction),
          "Autonomous block production should be turned off to use this function"
        )

<<<<<<< HEAD
        log.info(s"Calling tryProduceBlock in lockstep, nextBlockFinal=$nextBlockFinal...")
        val errorOrBlock = nodeState.ask(_.head.currentPhase) match
            case Open =>
                    nodeState.ask(_.head.openPhase(_.tryProduceBlock(nextBlockFinal, true, quitConsensusImmediately))) match
=======
        log.info("Calling tryProduceBlock in lockstep...")
        val errorOrBlock = nodeState.ask(_.head.currentPhase) match
            case Open =>
                nodeState.ask(_.head.openPhase(_.tryProduceBlock(nextBlockFinal, true))) match
>>>>>>> d9afcf8c
                    case Left(err)    => Left(err)
                    case Right(block) => Right(block)
            case Finalizing =>
                nodeState.ask(_.head.finalizingPhase(_.tryProduceFinalBlock(true))) match
                    case Left(err)    => Left(err)
                    case Right(block) => Right(block)
            case other => Left(s"Node should be in Open or Finalizing pase, but it's in $other")

        errorOrBlock match
<<<<<<< HEAD
            case Left(err) => Left(err)
            case Right(block) =>
                val effects = retryEither(RetryConfig.delay(30, 100.millis)) {
                    nodeState
                        .ask(_.head.getBlockRecord(block))
                        .toRight(s"Effects for block ${block.blockHeader.blockNum} not found")
=======
            case Left(err)    => Left(err)
            case Right(block) =>
                val effects = retryEither(RetryConfig.delay(30, 100.millis)) {
                    nodeState.ask(_.head.getBlockRecord(block))
                      .toRight(s"Effects for block ${block.blockHeader.blockNum} not found")
>>>>>>> d9afcf8c
                }

                effects match
                    case Left(err)                     => Left(err)
                    case Right(blockRecord, mbGenesis) => Right(blockRecord, mbGenesis)

    def stateL2(): StateL2Response =
        nodeState.ask(_.mbInitializedOn) match // FIXME: slight abuse
            case None => List.empty
            case Some(_) =>
                val currentPhase = nodeState.ask(s => s.reader.currentPhase)
                currentPhase match
                    case Open =>
                        nodeState
                            .ask(_.head.openPhase(_.stateL2.getState))
                            .utxoMap
                            .toList
                            .map((utxoId, output) => utxoId -> OutputNoTokens.apply(output))
                    case _ => List.empty
    end stateL2

    def tryFinalize(): Either[String, String] =
        nodeState.ask(_.mbInitializedOn) match // FIXME: slight abuse
            case None => Left("No head was found.")
            case Some(_) =>
                nodeState.ask(_.head.currentPhase) match
                    case Open =>
                        nodeState.tell(_.head.openPhase(_.requestFinalization()))
                        log.info("Head finalization was successfully requested")
                        Right("Head finalization request succeeded.")
                    case other =>
                        Left(s"Head is in the wrong phase: $other")
end Node<|MERGE_RESOLUTION|>--- conflicted
+++ resolved
@@ -17,10 +17,7 @@
 import hydrozoa.node.state.HeadPhase.{Finalizing, Open}
 import ox.channels.ActorRef
 import ox.resilience.{RetryConfig, retry, retryEither}
-<<<<<<< HEAD
 import scalus.prelude.Option as SOption
-=======
->>>>>>> d9afcf8c
 import scalus.prelude.Option.asScalus
 
 import scala.concurrent.duration.DurationInt
@@ -190,12 +187,8 @@
       * @return
       */
     def produceNextBlockLockstep(
-<<<<<<< HEAD
         nextBlockFinal: Boolean,
         quitConsensusImmediately: Boolean = false
-=======
-        nextBlockFinal: Boolean
->>>>>>> d9afcf8c
     ): Either[String, (BlockRecord, Option[(TxId, L2Genesis)])] =
 
         assert(
@@ -203,17 +196,10 @@
           "Autonomous block production should be turned off to use this function"
         )
 
-<<<<<<< HEAD
         log.info(s"Calling tryProduceBlock in lockstep, nextBlockFinal=$nextBlockFinal...")
         val errorOrBlock = nodeState.ask(_.head.currentPhase) match
             case Open =>
-                    nodeState.ask(_.head.openPhase(_.tryProduceBlock(nextBlockFinal, true, quitConsensusImmediately))) match
-=======
-        log.info("Calling tryProduceBlock in lockstep...")
-        val errorOrBlock = nodeState.ask(_.head.currentPhase) match
-            case Open =>
-                nodeState.ask(_.head.openPhase(_.tryProduceBlock(nextBlockFinal, true))) match
->>>>>>> d9afcf8c
+                nodeState.ask(_.head.openPhase(_.tryProduceBlock(nextBlockFinal, true, quitConsensusImmediately))) match
                     case Left(err)    => Left(err)
                     case Right(block) => Right(block)
             case Finalizing =>
@@ -223,20 +209,12 @@
             case other => Left(s"Node should be in Open or Finalizing pase, but it's in $other")
 
         errorOrBlock match
-<<<<<<< HEAD
-            case Left(err) => Left(err)
+            case Left(err)    => Left(err)
             case Right(block) =>
                 val effects = retryEither(RetryConfig.delay(30, 100.millis)) {
                     nodeState
                         .ask(_.head.getBlockRecord(block))
                         .toRight(s"Effects for block ${block.blockHeader.blockNum} not found")
-=======
-            case Left(err)    => Left(err)
-            case Right(block) =>
-                val effects = retryEither(RetryConfig.delay(30, 100.millis)) {
-                    nodeState.ask(_.head.getBlockRecord(block))
-                      .toRight(s"Effects for block ${block.blockHeader.blockNum} not found")
->>>>>>> d9afcf8c
                 }
 
                 effects match
