package hydrozoa.node.server

import com.typesafe.scalalogging.Logger
import hydrozoa.*
import hydrozoa.infra.*
import hydrozoa.l1.Cardano
import hydrozoa.l1.event.MultisigL1EventManager
import hydrozoa.l1.multisig.onchain.{mkBeaconTokenName, mkHeadNativeScriptAndAddress}
import hydrozoa.l1.multisig.state.DepositDatum
import hydrozoa.l1.multisig.tx.deposit.{DepositTxBuilder, DepositTxRecipe}
import hydrozoa.l1.multisig.tx.finalization.{FinalizationRecipe, FinalizationTxBuilder}
import hydrozoa.l1.multisig.tx.initialization.{InitTxBuilder, InitTxRecipe}
import hydrozoa.l1.multisig.tx.refund.{PostDatedRefundRecipe, RefundTxBuilder}
import hydrozoa.l1.multisig.tx.settlement.{SettlementRecipe, SettlementTxBuilder}
import hydrozoa.l1.multisig.tx.{DepositTx, FinalizationTx, MultisigTx, SettlementTx}
import hydrozoa.l1.wallet.Wallet
import hydrozoa.l2.block.*
import hydrozoa.l2.block.BlockTypeL2.{Final, Major, Minor}
import hydrozoa.l2.consensus.HeadParams
import hydrozoa.l2.consensus.network.*
import hydrozoa.l2.ledger.state.{Utxos, UtxosDiff}
import hydrozoa.l2.ledger.{AdaSimpleLedger, SimpleGenesis}
import hydrozoa.node.api.SubmitRequestL2
import hydrozoa.node.api.SubmitRequestL2.{Transaction, Withdrawal}
import hydrozoa.node.server.DepositError
import scalus.prelude.Maybe

class Node(
              state: NodeStateManager,
              ownKeys: (ParticipantSecretKey, ParticipantVerificationKey),
              network: HeadPeerNetwork,
              cardano: Cardano,
              wallet: Wallet,
              initTxBuilder: InitTxBuilder,
              depositTxBuilder: DepositTxBuilder,
              refundTxBuilder: RefundTxBuilder,
              settlementTxBuilder: SettlementTxBuilder,
              finalizationTxBuilder: FinalizationTxBuilder,
              log: Logger
):

    // FIXME: find the proper place for it
    private var multisigL1EventManager: Option[MultisigL1EventManager] = None

    def initializeHead(ada: Long, txId: TxId, txIx: TxIx): Either[InitializeError, TxId] = {

        state.asAbsent { _ =>
            log.info(s"Init the head with seed ${txId.hash}#${txIx.ix}, amount $ada ADA")

            // Make a recipe to build init tx

            // All nodes' verification keys
            val vKeys = network.participantsKeys() + ownKeys._2
            // Native script, head address, and token
            val seedOutput = OutputRefL1(txId, txIx)
            val (headNativeScript, headAddress) =
                mkHeadNativeScriptAndAddress(vKeys, cardano.network())
            val beaconTokenName = mkBeaconTokenName(seedOutput)
            val treasuryCoins = ada * 1_000_000
            val initTxRecipe = InitTxRecipe(
              headAddress,
              seedOutput,
              treasuryCoins,
              headNativeScript,
              beaconTokenName
            )

            // Builds and balance initialization tx
            val (txDraft, seedAddress) = initTxBuilder.mkInitializationTxDraft(initTxRecipe) match
                case Right(v, seedAddress) => (v, seedAddress)
                case Left(err)             => return Left(err)

            val ownWit: TxKeyWitness = createTxKeyWitness(txDraft, ownKeys._1)

            val peersWits: Set[TxKeyWitness] = network.reqInit(ReqInit(seedOutput, treasuryCoins))
            // TODO: broadcast ownWit

            // TODO: this is temporal, in real world we need to give the tx to the initiator to be signed
            val userWit = wallet.createTxKeyWitness(txDraft)

            // All wits are here, we can sign and submit
            val wits = peersWits + ownWit + userWit

            val initTx = wits.foldLeft(txDraft)(addWitness)
            val serializedTx = serializeTxHex(initTx)
            log.info("Init tx: " + serializedTx)

            cardano.submit(MultisigTx.toL1Tx(initTx)) match
                case Right(txHash) =>
                    // Put the head into multisig regime state
                    log.info(
                      s"Head was initialized at address: $headAddress, token name: $beaconTokenName"
                    )
                    // initialize new multisig event manager
                    multisigL1EventManager = Some(
                      MultisigL1EventManager(
                        HeadParams.default,
                        headNativeScript,
                        beaconTokenName,
                        AddressBechL1(headAddress),
                        state,
                        log
                      )
                    )

                    // Emulate L1 init event
                    multisigL1EventManager.foreach(
                      _.handleInitTx(MultisigTx.toL1Tx(initTx), seedAddress)
                    )

                    TxDump.dumpInitTx(initTx)
                    println(state.asOpen(_.stateL1))
                    Right(txHash)
                case Left(err) => Left(err)
        }
    }

    def deposit(r: DepositRequest): Either[DepositError, DepositResponse] = {

        log.info(s"Deposit request: $r")

        /*

        How deadline relates to other consensus parameters:

         * `depositMarginMaturity` (s) - mature time
         * `minimalDepositWindow` (s) - minimal window
         * `depositMarginExpiry` (s) - potential race prevention

                `depositMarginMaturity`         `minimalDepositWindow`        `depositMarginExpiry`
        ----*|============================|*******************************|==========================|-------

             ^ we are here                ^ now settlement tx can pick up                            ^ closest
               `latestBlockTime`            the deposit                                                deadline

              - no enough confirmations     - mature enough                 - to close to deadline
                can be rolled back with     - far enough from deadline        may lead to races with
                higher probability                                            post-dated refund tx

         So basic check for requested deadline is:

          deadline > latestBlockTime + depositMarginMaturity + minimalDepositWindow + depositMarginExpiry

         */

        // Check deadline
        val (maturity, window, expiry) = state.asOpen(_.depositTimingParams)
        val latestBlockTime = cardano.lastBlockTime
        val minimalDeadline = latestBlockTime + maturity + window + expiry

        val deadline = r.deadline.getOrElse(minimalDeadline)
        if (deadline < minimalDeadline)
            return Left(
              s"Deadline ($deadline) should be later than $minimalDeadline = latestBlockTime ($latestBlockTime) +" +
                  s" depositMarginMaturity ($maturity) +" +
                  s" minimalDepositWindow ($window) + depositMarginExpiry ($expiry)"
            )

        // Make the datum and the recipe
        // TODO: should we check that datum is sound?
        val depositDatum = DepositDatum(
          decodeBech32AddressL2(r.address),
          Maybe.fromOption(r.datum.map(datumByteString)),
          deadline,
          decodeBech32AddressL1(r.refundAddress),
          Maybe.fromOption(r.datum.map(datumByteString))
        )

        val depositTxRecipe = DepositTxRecipe(OutputRefL1(r.txId, r.txIx), depositDatum)

        // Build a deposit transaction draft as a courtesy of Hydrozoa (no signature)
        val Right(depositTxDraft, index) = depositTxBuilder.buildDepositTxDraft(depositTxRecipe)
        val depositTxHash = txHash(depositTxDraft)

        val serializedTx = serializeTxHex(depositTxDraft)
        log.info(s"Deposit tx: $serializedTx")
        log.info(s"Deposit tx hash: $depositTxHash, deposit output index: $index")

        TxDump.dumpMultisigTx(depositTxDraft)

        val Right(refundTxDraft) =
            refundTxBuilder.mkPostDatedRefundTxDraft(
              PostDatedRefundRecipe(depositTxDraft, index)
            )

        TxDump.dumpMultisigTx(refundTxDraft)

        // Own signature
        val ownWit: TxKeyWitness = createTxKeyWitness(refundTxDraft, ownKeys._1)

        // ReqRefundLater
        // TODO: Add a comment to explain how it's guaranteed that
        //  a deposit cannot be stolen by malicious peers
        val peersWits: Set[TxKeyWitness] =
            network.reqRefundLater(ReqRefundLater(depositTxDraft, index))
        // TODO: broadcast ownWit

        val wits = peersWits + ownWit

        val refundTx = wits.foldLeft(refundTxDraft)(addWitness)
        val serializedRefundTx = serializeTxHex(refundTx)
        log.info(s"Refund tx: $serializedRefundTx")

        // TODO temporarily we submit the deposit tx here
        val Right(depositTxId) =
            cardano.submit(
              MultisigTx.toL1Tx(
                addWitness(depositTxDraft, wallet.createTxKeyWitness(depositTxDraft))
              )
            ) // TODO: add the combined function
        log.info(s"Deposit tx submitted: $depositTxId")

        // Emulate L1 deposit event
        multisigL1EventManager.map(
          _.handleDepositTx(MultisigTx.toL1Tx(depositTxDraft), depositTxHash)
        )

        // TODO: store the post-dated refund in the store along with the deposit id

        println(state.asOpen(_.stateL1))

        Right(DepositResponse(refundTx, OutputRefL1(depositTxHash, index)))
    }

    def submitL1(hex: String): Either[String, TxId] =
        cardano.submit(deserializeTxHex(hex))

    def submitL2(req: SubmitRequestL2): Either[String, TxId] =
        state.asOpen { s =>
            val ledger = s.stateL2

            val event = req match
                case Transaction(tx) =>
                    AdaSimpleLedger.mkTransactionEvent(tx)
                case Withdrawal(wd) =>
                    AdaSimpleLedger.mkWithdrawalEvent(wd)

            s.poolEventL2(event)
            Right(event.getEventId)
        }

    /** Manually triggers next block creation procedure.
      * @param nextBlockFinal
      * @return
      */
    def handleNextBlock(nextBlockFinal: Boolean): Either[String, String] =
        state.asOpen { s =>

            println(">>>>>>>>>>>>>>>>>>>>>>>>>>>>>>>>>>>>>>>>>> handleNextBlock")

            println("-----------------------   POOL    --------------------------------------")
            println(state.asOpen(_.immutablePoolEventsL2))
            println("-----------------------   L1 State --------------------------------------")
            println(state.asOpen(_.stateL1))
            println

            // FIXME: collect these values atomically
            // (d) Let utxosActive be a mutable variable initialized to stateL2.utxosActive
            // for now (and probably this is legit) we use utxosActive within L2 ledger
            // var utxosActive: UTxOs = state.asOpen(_.utxosActive)
            // TODO: do we need to clone the ledger for block creation?
            val stateL2 = state.asOpen(_.stateL2)
            val poolEvents = state.asOpen(_.immutablePoolEventsL2)
            val finalizing = state.asOpen(_.finalizing)
            val awaitingDeposits = state.asOpen(_.peekDeposits)
            val prevHeader = state.asOpen(_.l2Tip.blockHeader)

            // TODO: separate creation and handling
            val newBlock = createBlock(
              stateL2.blockProduction,
              poolEvents,
              awaitingDeposits,
              prevHeader,
              timeCurrent,
              finalizing
            )

<<<<<<< HEAD
        println("-----------------------   POOL    --------------------------------------")
        println(state.asOpen(_.immutablePoolEventsL2))
        println("-----------------------   L1 State --------------------------------------")
        println(state.asOpen(_.stateL1))
        println

        // FIXME: collect these values atomically
        // (d) Let utxosActive be a mutable variable initialized to stateL2.utxosActive
        // for now (and probably this is legit) we use utxosActive within L2 ledger
        // var utxosActive: UTxOs = state.asOpen(_.utxosActive)
        // TODO: do we need to clone the ledger for block creation?
        val stateL2 = state.asOpen(_.stateL2)
        val poolEvents = state.asOpen(_.immutablePoolEventsL2)
        val finalizing = state.asOpen(_.finalizing)
        val deposits = state.asOpen(_.peekDeposits)
        val prevHeader = state.asOpen(_.l2Tip.blockHeader)

        createBlock(
          stateL2.blockProduction,
          poolEvents,
          deposits,
          prevHeader,
          timeCurrent,
          finalizing
        ) match
            // FIXME utxosAdded is not used I think
            case Some(block, utxosActive, utxosAdded, utxosWithdrawn, mbGenesis) =>
                block.blockHeader.blockType match
                    case Minor =>
                        // TODO: produce and broadcast own signature
                        val acksMinor = network.reqMinor(block)
                        // Immediate L2 effect
                        applyAnyBlockL2Effect(block, utxosActive, mbGenesis)
                    // No L1 effects so fat in multisig mode
                    case Major =>
                        // Create settlement tx draft
                        val txRecipe = SettlementRecipe(
                          block.blockBody.depositsAbsorbed,
                          utxosWithdrawn,
                          block.blockHeader.versionMajor
                        )
                        val Right(settlementTxDraft: SettlementTx) =
                            settlementTxBuilder.mkSettlementTxDraft(txRecipe)
                        val ownWit: TxKeyWitness =
                            createTxKeyWitness(settlementTxDraft, ownKeys._1)
                        // TODO: broadcast ownWit
                        // Confirm block
                        val acksMajorCombined = network.reqMajor(block, utxosWithdrawn)

                        TxDump.dumpTx(settlementTxDraft)

                        // Immediate L2 effect
                        applyAnyBlockL2Effect(block, utxosActive, mbGenesis)

                        // L1 effect
                        val wits: Set[TxKeyWitness] = acksMajorCombined.map(_.settlement) + ownWit
                        val settlementTx: TxAny = wits.foldLeft(settlementTxDraft)(addWitness)
                        val serializedTx = serializeTxHex(settlementTx)
                        log.info(s"Settlement tx: $serializedTx")

                        // Submit settlement tx
                        val Right(settlementTxId) = cardano.submit(settlementTx)
                        log.info(s"Settlement tx submitted: $settlementTxId")

                        // Dump augmented virtual tx
                        // FIXME:
                        // TxDump.dumpTx(augmentWithVirtualInputs(settlementTx, utxosWithdrawn.map(_._1)).asL2)

                        // Emulate L1 event
                        // TODO: I don't think we have to wait L1 event in reality
                        //  instead we need to update the treasury right upon submitting.
                        //  Another concern - probably we have to do it in one atomic change
                        //  along with the L2 effect. Otherwise the next settlement transaction
                        //  may use the old treasury.

                        multisigL1EventManager.map(
                          _.handleSettlementTx(settlementTx, settlementTxId)
                        )

                    case Final =>
                        // Create finalization tx draft
                        val recipe = FinalizationRecipe(block.blockHeader.versionMajor)
                        val Right(finalizationTxDraft: FinalizationTx) =
                            finalizationTxBuilder.buildFinalizationTxDraft(recipe)
                        val ownWit: TxKeyWitness =
                            createTxKeyWitness(finalizationTxDraft, ownKeys._1)
                        // TODO: broadcast ownWit

                        // Confirm block
                        val acksFinalCombined = network.reqFinal(block)

                        // Immediate L2 effect
                        applyAnyBlockL2Effect(block, utxosActive, mbGenesis)

                        // L1 effect
                        val wits: Set[TxKeyWitness] = acksFinalCombined.map(_.finalization) + ownWit
                        val finalizationTx = wits.foldLeft(finalizationTxDraft)(addWitness)
                        val serializedTx = serializeTxHex(finalizationTx)

                        log.info(s"Finalization tx: $serializedTx")
                        TxDump.dumpTx(finalizationTx)

                        val Right(finalizationTxId) = cardano.submit(finalizationTx)
                        log.info(s"Finalization tx submitted: $finalizationTxId")

                        // Emulate L1 event
                        // TODO: temporary: handle the event, again, we don't want to wait
                        multisigL1EventManager.map(
                          _.handleFinalizationTx(finalizationTx, finalizationTxId)
                        )

                val ret = (block, utxosAdded, utxosWithdrawn).toString()

                println("-----------------------   BLOCK/added/withdrawn--------------------------")
                println(ret)
                println
                println("-----------------------   L1 State --------------------------------------")
                println(state.asOpen(_.stateL1))
                println
                println("-----------------------   POOL    ---------------------------------------")
                println(state.asOpen(_.immutablePoolEventsL2))
                println
                println("-----------------------   L2 State   ------------------------------------")
                println(state.asOpen(_.stateL2.activeState))
                println
                println("------------------------  BLOCKS   --------------------------------------")
                println(state.asOpen(_.immutableBlocksConfirmedL2))
                println
                println("------------------------  EVENTS   --------------------------------------")
                println(state.asOpen(_.immutableEventsConfirmedL2))

                Right(ret)

            case None => Right("Block can't be produced at the moment.")
=======
            // Set finalization flag after producing the block
            if (nextBlockFinal) s.setFinalizing()

            newBlock match
                // FIXME utxosAdded is not used I think
                case Some(block, utxosActive, utxosAdded, utxosWithdrawn, mbGenesis) =>
                    block.blockHeader.blockType match
                        case Minor =>
                            // TODO: produce and broadcast own signature
                            val acksMinor = network.reqMinor(block)
                            // Immediate L2 effect
                            applyAnyBlockL2Effect(block, utxosActive, mbGenesis)
                        // No L1 effects so fat in multisig mode
                        case Major =>
                            // Create settlement tx draft
                            val txRecipe = SettlementRecipe(
                              block.blockHeader.versionMajor,
                              block.blockBody.depositsAbsorbed,
                              utxosWithdrawn
                            )
                            val Right(settlementTxDraft: SettlementTx) =
                                settlementTxBuilder.mkSettlementTxDraft(txRecipe)
                            val ownWit: TxKeyWitness =
                                createTxKeyWitness(settlementTxDraft, ownKeys._1)
                            // TODO: broadcast ownWit
                            // Confirm block
                            val acksMajorCombined = network.reqMajor(block, utxosWithdrawn)

                            TxDump.dumpMultisigTx(settlementTxDraft)

                            // Immediate L2 effect
                            applyAnyBlockL2Effect(block, utxosActive, mbGenesis)

                            // L1 effect
                            val wits: Set[TxKeyWitness] =
                                acksMajorCombined.map(_.settlement) + ownWit
                            val settlementTx = wits.foldLeft(settlementTxDraft)(addWitness)
                            val serializedTx = serializeTxHex(settlementTx)
                            log.info(s"Settlement tx: $serializedTx")

                            // Submit settlement tx
                            val Right(settlementTxId) =
                                cardano.submit(MultisigTx.toL1Tx(settlementTx))
                            log.info(s"Settlement tx submitted: $settlementTxId")

                            // FIXME: Dump augmented virtual tx to combined L1/L2 diagram
                            // TxDump.dumpTx(augmentWithVirtualInputs(settlementTx, utxosWithdrawn.map(_._1)).asL2)

                            // Emulate L1 event
                            // TODO: I don't think we have to wait L1 event in reality
                            //  instead we need to update the treasury right upon submitting.
                            //  Another concern - probably we have to do it in one atomic change
                            //  along with the L2 effect. Otherwise the next settlement transaction
                            //  may use the old treasury.

                            multisigL1EventManager.map(
                              _.handleSettlementTx(MultisigTx.toL1Tx(settlementTx), settlementTxId)
                            )

                        case Final =>
                            // Create finalization tx draft
                            val recipe =
                                FinalizationRecipe(block.blockHeader.versionMajor, utxosWithdrawn)
                            val Right(finalizationTxDraft: FinalizationTx) =
                                finalizationTxBuilder.buildFinalizationTxDraft(recipe)
                            val ownWit: TxKeyWitness =
                                createTxKeyWitness(finalizationTxDraft, ownKeys._1)
                            // TODO: broadcast ownWit

                            // Confirm block
                            val acksFinalCombined = network.reqFinal(block, utxosWithdrawn)

                            // Immediate L2 effect
                            applyAnyBlockL2Effect(block, utxosActive, mbGenesis)

                            // L1 effect
                            val wits: Set[TxKeyWitness] =
                                acksFinalCombined.map(_.finalization) + ownWit
                            val finalizationTx = wits.foldLeft(finalizationTxDraft)(addWitness)
                            val serializedTx = serializeTxHex(finalizationTx)

                            log.info(s"Finalization tx: $serializedTx")
                            TxDump.dumpMultisigTx(finalizationTx)

                            val Right(finalizationTxId) =
                                cardano.submit(MultisigTx.toL1Tx(finalizationTx))
                            log.info(s"Finalization tx submitted: $finalizationTxId")

                            // FIXME: Dump augmented virtual tx to combined L1/L2 diagram
                            // TxDump.dumpTx(augmentWithVirtualInputs(settlementTx, utxosWithdrawn.map(_._1)).asL2)

                            // Emulate L1 event
                            // TODO: temporary: handle the event, again, we don't want to wait
                            multisigL1EventManager.map(
                              _.handleFinalizationTx(
                                MultisigTx.toL1Tx(finalizationTx),
                                finalizationTxId
                              )
                            )

                    val ret = (block, utxosAdded, utxosWithdrawn).toString()

                    println(
                      "-----------------------   BLOCK/added/withdrawn--------------------------"
                    )
                    println(ret)
                    println
                    println(
                      "-----------------------   L1 State --------------------------------------"
                    )
                    println(state.asOpen(_.stateL1))
                    println
                    println(
                      "-----------------------   POOL    ---------------------------------------"
                    )
                    println(state.asOpen(_.immutablePoolEventsL2))
                    println
                    println(
                      "-----------------------   L2 State   ------------------------------------"
                    )
                    println(state.asOpen(_.stateL2.activeState))
                    println
                    println(
                      "------------------------  BLOCKS   --------------------------------------"
                    )
                    println(state.asOpen(_.immutableBlocksConfirmedL2))
                    println
                    println(
                      "------------------------  EVENTS   --------------------------------------"
                    )
                    println(state.asOpen(_.immutableEventsConfirmedL2))

                    Right(ret)

                case None => Right("Block can't be produced at the moment.")
        }
>>>>>>> 02a360aa

    private def applyAnyBlockL2Effect(
        block: Block,
        utxosActive: Utxos,
        mbGenesis: Option[(TxId, SimpleGenesis)]
    ): Unit =
        state.asOpen { s =>
            s.stateL2.updateUtxosActive(utxosActive)
            val body = block.blockBody
            s.addBlock(block)
            s.confirmMempoolEvents(
              block.blockHeader.blockNum,
              body.eventsValid,
              mbGenesis,
              body.eventsInvalid
            )

            val depositsAbsorbed = body.depositsAbsorbed

            // FIXME: we should it clean up immediately, so the next block won't pick it up again
            //  Solution: keep L1 state in accordance to ledger, filter out deposits absorbed
            //  They can be known from L1 major block effects (currently not implemented).
            s.removeAbsorbedDeposits(depositsAbsorbed)

        }<|MERGE_RESOLUTION|>--- conflicted
+++ resolved
@@ -262,155 +262,19 @@
             val stateL2 = state.asOpen(_.stateL2)
             val poolEvents = state.asOpen(_.immutablePoolEventsL2)
             val finalizing = state.asOpen(_.finalizing)
-            val awaitingDeposits = state.asOpen(_.peekDeposits)
+            val deposits = state.asOpen(_.peekDeposits)
             val prevHeader = state.asOpen(_.l2Tip.blockHeader)
 
             // TODO: separate creation and handling
             val newBlock = createBlock(
               stateL2.blockProduction,
               poolEvents,
-              awaitingDeposits,
+              deposits,
               prevHeader,
               timeCurrent,
               finalizing
             )
 
-<<<<<<< HEAD
-        println("-----------------------   POOL    --------------------------------------")
-        println(state.asOpen(_.immutablePoolEventsL2))
-        println("-----------------------   L1 State --------------------------------------")
-        println(state.asOpen(_.stateL1))
-        println
-
-        // FIXME: collect these values atomically
-        // (d) Let utxosActive be a mutable variable initialized to stateL2.utxosActive
-        // for now (and probably this is legit) we use utxosActive within L2 ledger
-        // var utxosActive: UTxOs = state.asOpen(_.utxosActive)
-        // TODO: do we need to clone the ledger for block creation?
-        val stateL2 = state.asOpen(_.stateL2)
-        val poolEvents = state.asOpen(_.immutablePoolEventsL2)
-        val finalizing = state.asOpen(_.finalizing)
-        val deposits = state.asOpen(_.peekDeposits)
-        val prevHeader = state.asOpen(_.l2Tip.blockHeader)
-
-        createBlock(
-          stateL2.blockProduction,
-          poolEvents,
-          deposits,
-          prevHeader,
-          timeCurrent,
-          finalizing
-        ) match
-            // FIXME utxosAdded is not used I think
-            case Some(block, utxosActive, utxosAdded, utxosWithdrawn, mbGenesis) =>
-                block.blockHeader.blockType match
-                    case Minor =>
-                        // TODO: produce and broadcast own signature
-                        val acksMinor = network.reqMinor(block)
-                        // Immediate L2 effect
-                        applyAnyBlockL2Effect(block, utxosActive, mbGenesis)
-                    // No L1 effects so fat in multisig mode
-                    case Major =>
-                        // Create settlement tx draft
-                        val txRecipe = SettlementRecipe(
-                          block.blockBody.depositsAbsorbed,
-                          utxosWithdrawn,
-                          block.blockHeader.versionMajor
-                        )
-                        val Right(settlementTxDraft: SettlementTx) =
-                            settlementTxBuilder.mkSettlementTxDraft(txRecipe)
-                        val ownWit: TxKeyWitness =
-                            createTxKeyWitness(settlementTxDraft, ownKeys._1)
-                        // TODO: broadcast ownWit
-                        // Confirm block
-                        val acksMajorCombined = network.reqMajor(block, utxosWithdrawn)
-
-                        TxDump.dumpTx(settlementTxDraft)
-
-                        // Immediate L2 effect
-                        applyAnyBlockL2Effect(block, utxosActive, mbGenesis)
-
-                        // L1 effect
-                        val wits: Set[TxKeyWitness] = acksMajorCombined.map(_.settlement) + ownWit
-                        val settlementTx: TxAny = wits.foldLeft(settlementTxDraft)(addWitness)
-                        val serializedTx = serializeTxHex(settlementTx)
-                        log.info(s"Settlement tx: $serializedTx")
-
-                        // Submit settlement tx
-                        val Right(settlementTxId) = cardano.submit(settlementTx)
-                        log.info(s"Settlement tx submitted: $settlementTxId")
-
-                        // Dump augmented virtual tx
-                        // FIXME:
-                        // TxDump.dumpTx(augmentWithVirtualInputs(settlementTx, utxosWithdrawn.map(_._1)).asL2)
-
-                        // Emulate L1 event
-                        // TODO: I don't think we have to wait L1 event in reality
-                        //  instead we need to update the treasury right upon submitting.
-                        //  Another concern - probably we have to do it in one atomic change
-                        //  along with the L2 effect. Otherwise the next settlement transaction
-                        //  may use the old treasury.
-
-                        multisigL1EventManager.map(
-                          _.handleSettlementTx(settlementTx, settlementTxId)
-                        )
-
-                    case Final =>
-                        // Create finalization tx draft
-                        val recipe = FinalizationRecipe(block.blockHeader.versionMajor)
-                        val Right(finalizationTxDraft: FinalizationTx) =
-                            finalizationTxBuilder.buildFinalizationTxDraft(recipe)
-                        val ownWit: TxKeyWitness =
-                            createTxKeyWitness(finalizationTxDraft, ownKeys._1)
-                        // TODO: broadcast ownWit
-
-                        // Confirm block
-                        val acksFinalCombined = network.reqFinal(block)
-
-                        // Immediate L2 effect
-                        applyAnyBlockL2Effect(block, utxosActive, mbGenesis)
-
-                        // L1 effect
-                        val wits: Set[TxKeyWitness] = acksFinalCombined.map(_.finalization) + ownWit
-                        val finalizationTx = wits.foldLeft(finalizationTxDraft)(addWitness)
-                        val serializedTx = serializeTxHex(finalizationTx)
-
-                        log.info(s"Finalization tx: $serializedTx")
-                        TxDump.dumpTx(finalizationTx)
-
-                        val Right(finalizationTxId) = cardano.submit(finalizationTx)
-                        log.info(s"Finalization tx submitted: $finalizationTxId")
-
-                        // Emulate L1 event
-                        // TODO: temporary: handle the event, again, we don't want to wait
-                        multisigL1EventManager.map(
-                          _.handleFinalizationTx(finalizationTx, finalizationTxId)
-                        )
-
-                val ret = (block, utxosAdded, utxosWithdrawn).toString()
-
-                println("-----------------------   BLOCK/added/withdrawn--------------------------")
-                println(ret)
-                println
-                println("-----------------------   L1 State --------------------------------------")
-                println(state.asOpen(_.stateL1))
-                println
-                println("-----------------------   POOL    ---------------------------------------")
-                println(state.asOpen(_.immutablePoolEventsL2))
-                println
-                println("-----------------------   L2 State   ------------------------------------")
-                println(state.asOpen(_.stateL2.activeState))
-                println
-                println("------------------------  BLOCKS   --------------------------------------")
-                println(state.asOpen(_.immutableBlocksConfirmedL2))
-                println
-                println("------------------------  EVENTS   --------------------------------------")
-                println(state.asOpen(_.immutableEventsConfirmedL2))
-
-                Right(ret)
-
-            case None => Right("Block can't be produced at the moment.")
-=======
             // Set finalization flag after producing the block
             if (nextBlockFinal) s.setFinalizing()
 
@@ -547,7 +411,6 @@
 
                 case None => Right("Block can't be produced at the moment.")
         }
->>>>>>> 02a360aa
 
     private def applyAnyBlockL2Effect(
         block: Block,
