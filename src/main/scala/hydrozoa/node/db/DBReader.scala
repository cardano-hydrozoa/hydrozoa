--- conflicted
+++ resolved
@@ -1,10 +1,6 @@
 package hydrozoa.node.db
 
-<<<<<<< HEAD
-import hydrozoa.l2.consensus.network.mailbox.{MailboxMsg, Batch, MsgId, PeerId}
-=======
 import hydrozoa.l2.consensus.network.mailbox.*
->>>>>>> 3b212558
 
 /** Reading from the database. Can be used from many threads simultaneously, hence is not required
   * to be an actor, every actor can create and use an instance locally.
@@ -17,16 +13,10 @@
       * @return
       *   a list of messages and their IDs, in order of increasing message ID
       */
-<<<<<<< HEAD
-    def readOutgoingMessages(firstMessage: MsgId, maxLastMsgId: MsgId): Batch
-
-    def readIncomingMessages(peer: PeerId): Seq[MailboxMsg]
-=======
     def readOutgoingMessages(firstMessage: MsgId[Outbox], maxLastMsgId: MsgId[Outbox]): Either[DbReadOutgoingError, MsgBatch[Outbox]]
 
     // Why Seq[Msg] and not MsgBatch?
     def readIncomingMessages(peer: PeerId): Seq[MailboxMsg[Inbox]]
->>>>>>> 3b212558
 
 }
 
@@ -44,4 +34,4 @@
 
 enum DbReadIncomingError:
     /** Returned then the PeerId is not present in the database */
-    case PeerIdNotFound
+    case PeerIdNotFound