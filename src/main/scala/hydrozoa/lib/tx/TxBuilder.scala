--- conflicted
+++ resolved
@@ -9,23 +9,6 @@
 import cats.*
 import cats.data.*
 import cats.implicits.*
-<<<<<<< HEAD
-import hydrozoa.{datumOption, emptyTransaction}
-import hydrozoa.lib.tx.InputAction.{ReferenceInput, SpendInput}
-import hydrozoa.lib.tx.TxBuildError.RedeemerIndexingInternalError
-import io.bullet.borer.Cbor
-import monocle.syntax.all.*
-import scalus.builtin.Builtins.{blake2b_224, serialiseData}
-import scalus.builtin.ToData.toData
-import scalus.builtin.{ByteString, Data}
-import scalus.cardano.address
-import scalus.cardano.address.*
-import scalus.cardano.ledger.*
-import scalus.cardano.ledger.TransactionOutput.Babbage
-import scalus.cardano.ledger.utils.MinCoinSizedTransactionOutput
-import scalus.serialization.cbor.Cbor as ScalusCbor
-
-=======
 import hydrozoa.*
 import hydrozoa.lib.optics.>>>
 import hydrozoa.lib.tx
@@ -35,7 +18,6 @@
 import io.bullet.borer.Cbor
 import monocle.*
 import monocle.syntax.all.*
->>>>>>> 8f890fbd
 import scala.annotation.tailrec
 import scala.collection.immutable.SortedMap
 import scalus.builtin.Builtins.{blake2b_224, serialiseData}
@@ -680,48 +662,10 @@
     private def useSpend(
         spend: TransactionBuilderStep.Spend
     ): BuilderM[Unit] = {
-<<<<<<< HEAD
-        mbWitness match {
-            case None =>
-                assertOutputType(ExpectedWitnessType.PubKeyHashWitness[OutputWitness](), utxo)
-            case Some(witness @ OutputWitness.NativeScriptOutput(nsWitness)) =>
-                for {
-                    _ <- assertOutputType(
-                      ExpectedWitnessType.ScriptHashWitness[OutputWitness](witness),
-                      utxo
-                    )
-                    res <- useNativeScriptWitness(nsWitness)
-                } yield res
-            case Some(
-                  witness @ OutputWitness.PlutusScriptOutput(
-                    plutusScriptWitness,
-                    redeemerDatum,
-                    mbDatumWitness
-                  )
-                ) =>
-                for {
-                    _ <- assertOutputType(
-                      ExpectedWitnessType.ScriptHashWitness[OutputWitness](witness),
-                      utxo
-                    )
-                    _ <- usePlutusScriptWitness(plutusScriptWitness)
-                    detachedRedeemer = DetachedRedeemer(
-                      redeemerDatum,
-                      RedeemerPurpose.ForSpend(utxo.input)
-                    )
-                    _ <- StateT.modify[[X] =>> Either[TxBuildError, X], Context](ctx =>
-                        ctx.focus(_.redeemers).modify(r => pushUnique(detachedRedeemer, r))
-                    )
-                    _ <- useDatumWitnessForUtxo(utxo, mbDatumWitness)
-                } yield ()
-        }
-    }
-=======
->>>>>>> 8f890fbd
 
         val utxo = spend.utxo
         val witness = spend.witness
-        
+
         // Extract the key hash, erroring if not a Shelley PKH address
         def getPaymentVerificationKeyHash(address: Address): BuilderM[AddrKeyHash] =
             liftF0(address match {
@@ -1484,7 +1428,7 @@
         override def explain: String =
             s"${action.explain} ($action) requires a ${expectedType} witness: $cred"
     }
-    
+
     case class DatumWitnessNotProvided(utxo: TransactionUnspentOutput) extends TxBuildError {
         override def explain: String =
             "The output you are trying to spend contains a datum hash, you need to provide " +
