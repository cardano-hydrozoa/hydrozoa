--- conflicted
+++ resolved
@@ -92,14 +92,9 @@
                   settlementTxBuilder,
                   finalizationTxBuilder,
                   voteTxBuilder,
-<<<<<<< HEAD
                   tallyTxBuilder,
                   resolutionTxBuilder
-                ) = mkTxBuilders(backendService, nodeState)
-=======
-                  tallyTxBuilder
                 ) = mkTxBuilders(backendService, nodeState, mbTreasuryScriptRefUtxoId, mbDisputeScriptRefUtxoId)
->>>>>>> cc129748
 
                 nodeState.setVoteTxBuilder(voteTxBuilder)
                 nodeState.setTallyTxBuilder(tallyTxBuilder)
