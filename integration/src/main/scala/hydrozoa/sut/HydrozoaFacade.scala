--- conflicted
+++ resolved
@@ -34,14 +34,8 @@
       * @return
       */
     def produceBlock(
-<<<<<<< HEAD
         nextBlockFinal: Boolean,
-        quitConsensusImmediately: Boolean = false
     ): Either[String, (BlockRecord, Option[(TxId, L2EventGenesis)])]
-=======
-        nextBlockFinal: Boolean
-    ): Either[String, (BlockRecord, Option[(TxId, L2Genesis)])]
->>>>>>> 0eefdac2
 
     /** Runs test dispute scenario. Used only for testing.
       */
