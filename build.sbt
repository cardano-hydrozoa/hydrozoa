--- conflicted
+++ resolved
@@ -90,11 +90,7 @@
       Compile / mainClass := Some("hydrozoa.demo.Workload"),
       publish / skip := true,
       libraryDependencies ++= Seq(
-<<<<<<< HEAD
-        "org.scalacheck" %% "scalacheck" % "1.18.1",
-        "com.softwaremill.sttp.tapir" %% "tapir-sttp-client4" % "1.11.25"
-=======
         "org.scalacheck" %% "scalacheck" % "1.18.1"
->>>>>>> 4ca40f29
+
       )
     )